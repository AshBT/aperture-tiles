--- conflicted
+++ resolved
@@ -1,8 +1,4 @@
-<<<<<<< HEAD
-# build for cloudera 4.6 by default - see build.gradle for additional supported variants
-=======
 # build for cloudera 5.4.1 by default - see build.gradle for additional supported variants
->>>>>>> f5e2093b
 buildType=cdh5.4.1
 
 # build all projects - see build.gradle for addtional support sub-configs
