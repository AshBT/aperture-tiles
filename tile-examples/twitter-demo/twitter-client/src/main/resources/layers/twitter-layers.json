{
    "_comment": [
        "This json configuration file specifies all layers associated with the bitcoin ",
        "dataset, organized hierarchically according to two things: primarily, ability ",
        "to go on the same map, and secondarily, by interest to the user.  This means ",
        "that if two layers can go on the same map, using the same axes, they should fall ",
        "under the same node in the hierarchy, and that the axes should be noted on the ",
        "joint parent node under which they both fall.  However, as long as layers that ",
        "can and should share a map are so grouped, any further organization is completely ",
        "open, and should be used simply to present the layers to the user in a way that ",
        "makes sense.",
        "",
        "Leaf nodes should all specify actual layers that can be displayed on a map, and ",
        "all layers that can be so displayed should be leaf nodes.  Non-leaf nodes exist ",
        "solely to organize and group layers as described above.",
        ""
    ],
    "layers": [
        {
            "id": "twitter",
            "name": "All Twitter Layers",
<<<<<<< HEAD

=======
            "axes": [
                {
        	        "title": "Longitude",
        	        "id": "map-x-axis",
        	        "min": -180,
        	        "max": 180,
        	        "intervalSpec": {
            	        "type": "fixed",
            	        "increment": 60,
            	        "pivot": 0,
            	        "allowScaleByZoom": true
        	        },
        	        "unitSpec": {
            	        "type": "degrees",
            	        "decimals": 2,
            	        "allowStepDown": false
        	        },

        	        "position": "bottom",
        	        "repeat": true,
                    style: {
    			        "majorMarkerLength": 10,
    			        "majorMarkerWidth": 1,
    			        "majorMarkerColour": "#7E7E7E",
    			        "markerLabelColour": "#7E7E7E",
    			        "axisLabelColour": "#7E7E7E",
    			        "fontFamily": "Tahoma, Verdana, Segoe, sans-serif",
    			        "markerLabelFontSize": "0.75em",
    			        "axisLabelFontSize": "0.95em"
                    }
		        },
    	        {
        	        "title": "Latitude",
        	        "id": "map-y-axis",
        	        "min": -85.051129,
        	        "max": 85.051129,
        	        "intervalSpec": {
            	        "type": "fixed",
            	        "increment": 30,
            	        "pivot": 0,
            	        "allowScaleByZoom": true
        	        },
        	        "unitSpec": {
            	        "type": "degrees",
            	        "decimals": 2,
            	        "allowStepDown": false
        	        },
                    "position": "left",
                    "repeat": false,
                    style: {
            	        
    			        "majorMarkerLength": 10,
    			        "majorMarkerWidth": 1,
    			        "majorMarkerColour": "#7E7E7E",
    			        "markerLabelColour": "#7E7E7E",
    			        "axisLabelColour": "#7E7E7E",
    			        "fontFamily": "Tahoma, Verdana, Segoe, sans-serif",
    			        "markerLabelFontSize": "0.75em",
    			        "axisLabelFontSize": "0.95em"
                    }
    	        }
            ],
>>>>>>> 53924e21
            "children": [
                {
	                "id": "twitter.2014-01-02.longitude.latitude",
                    "name": "Tweet count heatmap",
                    "pyramid": {
                        "type": "WebMercator"
                    },
                    "data": {
                        "pyramidio": {
                            "type": "hbase",
                            "hbase.zookeeper.quorum": "hadoop-s1.oculus.local",
                            "hbase.zookeeper.port": "2181",
                            "hbase.master": "hadoop-s1.oculus.local:60000"
                        }
                    },
                    "renderers": [
                        {
                            "domain": "server",
                            "renderer": {
                                "type": "heatmap",
                                "ramp": "ware",
                                "opacity": 0.85
                            },
                            "transform": {
                                "name": "log10"
                            }
                        }
                    ]
                },
                {
		            "id": "twitter.2014-01-02.words.censored",
                    "name": "Twitter most common words, with sentiment",
                    "pyramid": {
                        "type": "WebMercator"
                    },
                    "data": {
                        "pyramidio": {
                            "type": "hbase",
                            "hbase.zookeeper.quorum": "hadoop-s1.oculus.local",
                            "hbase.zookeeper.port": "2181",
                            "hbase.master": "hadoop-s1.oculus.local:60000"
                        },
                        "serializer": {
                            "type": "[twitterdemorecord]-a"
                        }
                    },
                    "renderers": [
                        {
                            "domain": "client",
                            "type": "CarouselLayer",
                            "views": [
                                {
                                    "renderer": "TopTextSentimentBars"
                                },
                                {
<<<<<<< HEAD
                                    "renderer": "HashTagsByTime"
=======
                                    renderer: "HashTagsByTime"
                                },
                                {
                                    renderer: "EmptyRenderer"
>>>>>>> 53924e21
                                }
                            ]
                        }
                    ]
                }
            ]
        }
    ]
}
<|MERGE_RESOLUTION|>--- conflicted
+++ resolved
@@ -19,9 +19,6 @@
         {
             "id": "twitter",
             "name": "All Twitter Layers",
-<<<<<<< HEAD
-
-=======
             "axes": [
                 {
         	        "title": "Longitude",
@@ -84,7 +81,6 @@
                     }
     	        }
             ],
->>>>>>> 53924e21
             "children": [
                 {
 	                "id": "twitter.2014-01-02.longitude.latitude",
@@ -140,14 +136,10 @@
                                     "renderer": "TopTextSentimentBars"
                                 },
                                 {
-<<<<<<< HEAD
                                     "renderer": "HashTagsByTime"
-=======
-                                    renderer: "HashTagsByTime"
                                 },
                                 {
                                     renderer: "EmptyRenderer"
->>>>>>> 53924e21
                                 }
                             ]
                         }
