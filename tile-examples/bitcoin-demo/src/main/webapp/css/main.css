body { 
	background-color: black; 
	color: #7E7E7E; 
}

#controls-container {
	margin-top: 120px;
	border: 2px solid #7E7E7E;
	background-color: white;
}

#layer-controls {
	padding: 10px;
	color: black;
}

<<<<<<< HEAD
/* open layers id given to the popup */
#annotation-ol-container {
    background-color: #222222 !important;
    border-radius:10px;
}

#annotation-popup-id {
    background-color: #222222; 
    background-image: none;
    border: 0px solid #7E7E7E;
    color: #7E7E7E; 
    overflow:hidden;
    width:256px;
    height:192px;
}

.ui-resizable-handle.ui-resizable-se {
    -webkit-filter: invert(100%);
}

#annotation-accordian-id {
    width:100%; 
    height: calc(100% - 25px);
    background-color: #222222; 
    background-image: none;
    color: #7E7E7E; 
    overflow:auto;
}

#annotation-accordian-id .ui-accordion-header {
    height:16px;
    background-color: #222222;
    color: #7E7E7E; 
    font-family: "Tahoma, Verdana, Segoe, sans-serif";
    font-style:normal;
    font-weight:bold;
}

#annotation-accordian-id .ui-accordion-header-active {
    background-color: #444444;
}

.ui-accordion .ui-accordion-content {
    border: 0px solid #7E7E7E;
    background-color: #222222; 
    background-image: none;
    color: #7E7E7E; 
    font-family: "Tahoma, Verdana, Segoe, sans-serif";    
}

#annotation-accordian-id .ui-accordian-content-active {
    background-color: #444444; 
    background-image: none;
    color: #7E7E7E;    
}

.ui-accordion-icons {
    -webkit-filter: invert(100%);
}

.annotation {
    background-color: #222222;
    color: #7E7E7E; 
    font-family: "Tahoma, Verdana, Segoe, sans-serif"
}

.annotation-label {
    float:left;
    width:90px;
}

.annotation-content-container {
    padding-top:15px; 
    padding-left:15px; 
    height:calc(100% - 25px);
}

.annotation-attribute {
    white-space: nowrap;
    font-weight:bold; 
    padding-bottom:10px;
}

.annotation-input {
    border: 1px solid #7E7E7E;
    width: calc(100% - 108px)
}

.annotation-textarea {
    border: 1px solid #7E7E7E;
    width: calc(100% - 22px);
    height: calc(100% - 110px);
    max-width: 384px;
    max-height: 256px;
    resize:none;
}

.annotation-text-div {
    width: calc(100% - 17px);
    height: calc(100% - 73px);
    max-width: 384px;
    max-height: 256px;
    overflow: auto;
}

.annotation-button {
    margin-top:10px;
    -webkit-border-radius: 5;
    -moz-border-radius: 5;
    border-radius: 5px;
    color: #7E7E7E;
    background: #222222;
    padding: 5px 8px 5px 8px;
    border: solid #7E7E7E 1px;
    text-decoration: none;
}

.annotation-button-right {
    float:right;
}

.annotation-button-left {
    margin-left:15px;
    float:left;
}

#annotation-popup-edit {
    position:absolute; 
    right:0px; 
    outline-width:0;
}

.annotation-button:hover {
    background: #333333;
=======
#description { 
	margin-bottom: 15px; 
	font-size: 0.6em; 
>>>>>>> 94683f11
}<|MERGE_RESOLUTION|>--- conflicted
+++ resolved
@@ -14,7 +14,12 @@
 	color: black;
 }
 
-<<<<<<< HEAD
+
+#description { 
+	margin-bottom: 15px; 
+	font-size: 0.6em; 
+}
+
 /* open layers id given to the popup */
 #annotation-ol-container {
     background-color: #222222 !important;
@@ -149,9 +154,4 @@
 
 .annotation-button:hover {
     background: #333333;
-=======
-#description { 
-	margin-bottom: 15px; 
-	font-size: 0.6em; 
->>>>>>> 94683f11
 }