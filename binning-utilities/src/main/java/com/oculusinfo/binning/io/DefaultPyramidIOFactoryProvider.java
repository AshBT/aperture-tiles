--- conflicted
+++ resolved
@@ -1,9 +1,5 @@
 /*
-<<<<<<< HEAD
- * Copyright (c) 2014 Oculus Info Inc. http://www.oculusinfo.com/
-=======
  * Copyright (c) 2015 Uncharted Software Inc. http://www.uncharted.software/
->>>>>>> 9b2c5e5c
  *
  * Released under the MIT License.
  *
@@ -29,22 +25,11 @@
 
 
 
-<<<<<<< HEAD
-import com.oculusinfo.binning.io.impl.DummyPyramidIOFactory;
-import com.oculusinfo.binning.io.impl.ElasticsearchPyramidIOFactory;
-import com.oculusinfo.binning.io.impl.FileBasedPyramidIOFactory;
-import com.oculusinfo.binning.io.impl.HBasePyramidIOFactory;
-import com.oculusinfo.binning.io.impl.JDBCPyramidIOFactory;
-import com.oculusinfo.binning.io.impl.SQLitePyramidIOFactory;
-=======
 import java.util.List;
 
 import com.oculusinfo.binning.io.impl.*;
->>>>>>> 9b2c5e5c
 import com.oculusinfo.factory.ConfigurableFactory;
 import com.oculusinfo.factory.providers.FactoryProvider;
-
-import java.util.List;
 
 
 
@@ -93,12 +78,6 @@
                 return new SQLitePyramidIOFactory(parent, path);
             }
         }),
-	ELASTICSEARCH(new Constructor() {
-		@Override
-		public ConfigurableFactory<PyramidIO> create(ConfigurableFactory<?> parent, java.util.List<String> path) {
-			return new ElasticsearchPyramidIOFactory(parent, path);
-		}
-	}),
     DUMMY(new Constructor() {
             @Override
             public ConfigurableFactory<PyramidIO> create(ConfigurableFactory<?> parent, java.util.List<String> path) {
