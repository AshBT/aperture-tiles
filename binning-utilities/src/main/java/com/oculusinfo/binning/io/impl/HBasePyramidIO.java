--- conflicted
+++ resolved
@@ -24,45 +24,22 @@
  */
 package com.oculusinfo.binning.io.impl;
 
-<<<<<<< HEAD
-import com.oculusinfo.binning.TileData;
-import com.oculusinfo.binning.TileIndex;
-import com.oculusinfo.binning.io.PyramidIO;
-import com.oculusinfo.binning.io.serialization.TileSerializer;
-=======
 import java.io.*;
 import java.util.*;
 
->>>>>>> 003d49e6
 import org.apache.hadoop.conf.Configuration;
 import org.apache.hadoop.hbase.HBaseConfiguration;
 import org.apache.hadoop.hbase.HColumnDescriptor;
 import org.apache.hadoop.hbase.HTableDescriptor;
 import org.apache.hadoop.hbase.TableName;
-import org.apache.hadoop.hbase.client.Admin;
-import org.apache.hadoop.hbase.client.Connection;
-import org.apache.hadoop.hbase.client.ConnectionFactory;
-import org.apache.hadoop.hbase.client.Delete;
-import org.apache.hadoop.hbase.client.Get;
-import org.apache.hadoop.hbase.client.Put;
-import org.apache.hadoop.hbase.client.Result;
-import org.apache.hadoop.hbase.client.Row;
-import org.apache.hadoop.hbase.client.Table;
+import org.apache.hadoop.hbase.client.*;
 import org.apache.log4j.Level;
 import org.apache.log4j.Logger;
 
-import java.io.ByteArrayInputStream;
-import java.io.ByteArrayOutputStream;
-import java.io.IOException;
-import java.io.InputStream;
-import java.util.ArrayList;
-import java.util.Collections;
-import java.util.HashMap;
-import java.util.Iterator;
-import java.util.LinkedList;
-import java.util.List;
-import java.util.Map;
-import java.util.Properties;
+import com.oculusinfo.binning.TileData;
+import com.oculusinfo.binning.TileIndex;
+import com.oculusinfo.binning.io.PyramidIO;
+import com.oculusinfo.binning.io.serialization.TileSerializer;
 
 
 public class HBasePyramidIO implements PyramidIO {
@@ -118,7 +95,7 @@
 		// Use the minimum possible number of digits for the tile key
 		int digits = (int) Math.floor(Math.log10(1 << tile.getLevel()))+1;
 		return String.format("%02d,%0"+digits+"d,%0"+digits+"d",
-			tile.getLevel(), tile.getX(), tile.getY());
+		                     tile.getLevel(), tile.getX(), tile.getY());
 	}
 
 	/**
@@ -127,8 +104,8 @@
 	public static TileIndex tileIndexFromRowId (String rowId) {
 		String[] fields = rowId.split(",");
 		return new TileIndex(Integer.parseInt(fields[0]),
-			Integer.parseInt(fields[1]),
-			Integer.parseInt(fields[2]));
+		                     Integer.parseInt(fields[1]),
+		                     Integer.parseInt(fields[2]));
 	}
 
 
@@ -265,25 +242,16 @@
 		}
 	}
 
-<<<<<<< HEAD
-	public <T> Put getPutForTile (TileData<T> tile, TileSerializer<T> serializer) throws IOException {
-		ByteArrayOutputStream baos = new ByteArrayOutputStream();
-		serializer.serialize(tile, baos);
-
-		return addToPut(null, rowIdFromTileIndex(tile.getDefinition()),
-			TILE_COLUMN, baos.toByteArray());
-=======
 	/**
 	 * Get a distributable object that knows how to create HBase puts, so we can distribute our work across a cluster.
 	 */
 	public HBaseTilePutter getPutter () {
 		return _putter;
->>>>>>> 003d49e6
 	}
 
 	@Override
 	public <T> void writeTiles (String tableName, TileSerializer<T> serializer,
-								Iterable<TileData<T>> data) throws IOException {
+	                            Iterable<TileData<T>> data) throws IOException {
 		List<Row> rows = new ArrayList<Row>();
 		HBaseTilePutter putter = getPutter();
 		for (TileData<T> tile: data) {
@@ -320,8 +288,8 @@
 
 	@Override
 	public <T> List<TileData<T>> readTiles (String tableName,
-											TileSerializer<T> serializer,
-											Iterable<TileIndex> tiles) throws IOException {
+	                                        TileSerializer<T> serializer,
+	                                        Iterable<TileIndex> tiles) throws IOException {
 		return readTiles(tableName, serializer, tiles, TILE_COLUMN);
 	}
 	protected <T> List<TileData<T>> readTiles (String tableName,
@@ -356,8 +324,8 @@
 
 	@Override
 	public <T> InputStream getTileStream (String tableName,
-										  TileSerializer<T> serializer,
-										  TileIndex tile) throws IOException {
+	                                      TileSerializer<T> serializer,
+	                                      TileIndex tile) throws IOException {
 		List<String> rowIds = new ArrayList<String>();
 		rowIds.add(rowIdFromTileIndex(tile));
 
