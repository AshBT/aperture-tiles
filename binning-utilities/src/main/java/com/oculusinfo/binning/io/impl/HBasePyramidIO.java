--- conflicted
+++ resolved
@@ -288,21 +288,15 @@
 	}
 
 	@Override
-<<<<<<< HEAD
 	public <T> List<TileData<T>> readTiles(String tableName,
 										   TileSerializer<T> serializer,
 										   Iterable<TileIndex> tiles, Map properties) throws IOException {
-=======
-	public <T> List<TileData<T>> readTiles (String tableName,
-	                                        TileSerializer<T> serializer,
-	                                        Iterable<TileIndex> tiles) throws IOException {
 		return readTiles(tableName, serializer, tiles, TILE_COLUMN);
 	}
 	protected <T> List<TileData<T>> readTiles (String tableName,
 											   TileSerializer<T> serializer,
 											   Iterable<TileIndex> tiles,
 											   HBaseColumn column) throws IOException {
->>>>>>> 9b2c5e5c
 		List<String> rowIds = new ArrayList<String>();
 		for (TileIndex tile: tiles) {
 			rowIds.add(rowIdFromTileIndex(tile));
