/*
 * Copyright (c) 2014 Oculus Info Inc. http://www.oculusinfo.com/
 * 
 * Released under the MIT License.
 * 
 * Permission is hereby granted, free of charge, to any person obtaining a copy
 * of this software and associated documentation files (the "Software"), to deal
 * in the Software without restriction, including without limitation the rights
 * to use, copy, modify, merge, publish, distribute, sublicense, and/or sell
 * copies of the Software, and to permit persons to whom the Software is
 * furnished to do so, subject to the following conditions:
 * 
 * The above copyright notice and this permission notice shall be included in
 * all copies or substantial portions of the Software.
 * 
 * THE SOFTWARE IS PROVIDED "AS IS", WITHOUT WARRANTY OF ANY KIND, EXPRESS OR
 * IMPLIED, INCLUDING BUT NOT LIMITED TO THE WARRANTIES OF MERCHANTABILITY,
 * FITNESS FOR A PARTICULAR PURPOSE AND NONINFRINGEMENT. IN NO EVENT SHALL THE
 * AUTHORS OR COPYRIGHT HOLDERS BE LIABLE FOR ANY CLAIM, DAMAGES OR OTHER
 * LIABILITY, WHETHER IN AN ACTION OF CONTRACT, TORT OR OTHERWISE, ARISING FROM,
 * OUT OF OR IN CONNECTION WITH THE SOFTWARE OR THE USE OR OTHER DEALINGS IN THE
 * SOFTWARE.
 */
package com.oculusinfo.binning.metadata;

import com.oculusinfo.binning.util.Pair;
import org.json.JSONException;
import org.junit.Assert;
import org.junit.Test;

import java.awt.geom.Rectangle2D;
import java.util.Arrays;
import java.util.ArrayList;
import java.util.Collections;
import java.util.Map;

public class PyramidMetaDataTests {
	private static final double EPSILON = 1E-10;

	@Test
	public void testParsing () throws JSONException {
		String text = 
			("{\n" +
			 "    \"name\":\"Foobar\",\n" +
			 "    \"description\":\"Binned foobar data\",\n" +
			 "    \"tilesize\":255,\n" +
			 "    \"scheme\":\"TMS\",\n" +
			 "    \"projection\":\"web mercator\",\n" +
			 "    \"zoomlevels\":[0,1,2]\""+
			 "    \"bounds\": [ -180.000000, -85.051129, 180.000000, 85.051129 ],\n" +
			 "    \"meta\": {\n" +
			 "        \"levelMaximums\": {\n" +
			 "            \"0\": \"1497547\",\n" +
			 "            \"1\": \"748773\",\n" +
			 "            \"2\": \"374386\"\n" +
			 "        },\n" +
			 "        \"levelMinimums\": {\n" +
			 "            \"0\": \"0\",\n" +
			 "            \"1\": \"2\",\n" +
			 "            \"2\": \"4\"\n" +
			 "        }\n" +
			 "    }\n" +
			 "}\n");
		PyramidMetaData metaData = new PyramidMetaData(text);
		Assert.assertEquals("Foobar", metaData.getName());
		Assert.assertEquals("Binned foobar data", metaData.getDescription());
		Assert.assertEquals(255, metaData.getTileSizeX());
		Assert.assertEquals(255, metaData.getTileSizeY());
		Assert.assertEquals("TMS", metaData.getScheme());
		Assert.assertEquals("web mercator", metaData.getProjection());
		Assert.assertEquals(0, metaData.getMinZoom());
		Assert.assertEquals(2, metaData.getMaxZoom());
		Assert.assertEquals(-180.0, metaData.getBounds().getMinX(), EPSILON);
		Assert.assertEquals(180.0, metaData.getBounds().getMaxX(), EPSILON);
		Assert.assertEquals(-85.051129, metaData.getBounds().getMinY(), EPSILON);
		Assert.assertEquals(85.051129, metaData.getBounds().getMaxY(), EPSILON);
		Assert.assertEquals(3, metaData.getLevelMaximums().size());
		Assert.assertEquals("1497547", metaData.getLevelMaximums().get(0));
		Assert.assertEquals("1497547", metaData.getLevelMaximum(0));
		Assert.assertEquals("748773", metaData.getLevelMaximums().get(1));
		Assert.assertEquals("748773", metaData.getLevelMaximum(1));
		Assert.assertEquals("374386", metaData.getLevelMaximums().get(2));
		Assert.assertEquals("374386", metaData.getLevelMaximum(2));
		Assert.assertEquals(3, metaData.getLevelMinimums().size());
		Assert.assertEquals("0", metaData.getLevelMinimums().get(0));
		Assert.assertEquals("0", metaData.getLevelMinimum(0));
		Assert.assertEquals("2", metaData.getLevelMinimums().get(1));
		Assert.assertEquals("2", metaData.getLevelMinimum(1));
		Assert.assertEquals("4", metaData.getLevelMinimums().get(2));
		Assert.assertEquals("4", metaData.getLevelMinimum(2));
	}

	@Test
	public void testMetaDataLevelList () throws JSONException {
		PyramidMetaData pmd = new PyramidMetaData("name", "description", 256, 256, 
		                                          "scheme", "projection",
		                                          new ArrayList<Integer>(),
		                                          new Rectangle2D.Double(0, 0, 1, 2),
		                                          null, null);
		Assert.assertTrue(pmd.getValidZoomLevels().isEmpty());
		pmd.addValidZoomLevels(Arrays.asList(3, 1));
		Assert.assertEquals(1, pmd.getValidZoomLevels().get(0).intValue());
		Assert.assertEquals(3, pmd.getValidZoomLevels().get(1).intValue());
		pmd.addValidZoomLevels(Arrays.asList(5, 2));
		Assert.assertEquals(1, pmd.getValidZoomLevels().get(0).intValue());
		Assert.assertEquals(2, pmd.getValidZoomLevels().get(1).intValue());
		Assert.assertEquals(3, pmd.getValidZoomLevels().get(2).intValue());
		Assert.assertEquals(5, pmd.getValidZoomLevels().get(3).intValue());
	}

	@Test
	public void testMetaDataWriting () throws JSONException {
<<<<<<< HEAD
		PyramidMetaData original = new PyramidMetaData("n", "d", 13, 13, "s", "p", 1, 2,
=======
		PyramidMetaData original = new PyramidMetaData("n", "d", 13, 13, "s", "p",
		                                               Arrays.asList(1, 2),
>>>>>>> bb02c627
		                                               new Rectangle2D.Double(0, 0, 1, 2),
		                                               Arrays.asList(new Pair<Integer, String>(0, "12"),
		                                                             new Pair<Integer, String>(1, "9")),
		                                               Arrays.asList(new Pair<Integer, String>(0, "100"),
		                                                             new Pair<Integer, String>(1, "101")));
		String encoded = original.toString();
		PyramidMetaData copy = new PyramidMetaData(encoded);

		Assert.assertEquals(original.getName(), copy.getName());
		Assert.assertEquals(original.getDescription(), copy.getDescription());
		Assert.assertEquals(original.getTileSizeX(), copy.getTileSizeX());
		Assert.assertEquals(original.getTileSizeY(), copy.getTileSizeY());
		Assert.assertEquals(original.getScheme(), copy.getScheme());
		Assert.assertEquals(original.getProjection(), copy.getProjection());
		Assert.assertEquals(original.getMinZoom(), copy.getMinZoom());
		Assert.assertEquals(original.getMaxZoom(), copy.getMaxZoom());
		Assert.assertEquals(original.getBounds().getMinX(), copy.getBounds().getMinX(), EPSILON);
		Assert.assertEquals(original.getBounds().getMaxX(), copy.getBounds().getMaxX(), EPSILON);
		Assert.assertEquals(original.getBounds().getMinY(), copy.getBounds().getMinY(), EPSILON);
		Assert.assertEquals(original.getBounds().getMaxY(), copy.getBounds().getMaxY(), EPSILON);

		Map<Integer, String> lvlMinsIn = original.getLevelMinimums();
		Map<Integer, String> lvlMinsOut = copy.getLevelMinimums();
		Assert.assertEquals(lvlMinsIn.size(), lvlMinsOut.size());
		for (Integer k: lvlMinsIn.keySet()) {
			Assert.assertTrue(lvlMinsOut.containsKey(k));
			Assert.assertEquals(lvlMinsIn.get(k), lvlMinsOut.get(k));
		}

		Map<Integer, String> lvlMaxesIn = original.getLevelMaximums();
		Map<Integer, String> lvlMaxesOut = copy.getLevelMaximums();
		Assert.assertEquals(lvlMaxesIn.size(), lvlMaxesOut.size());
		for (Integer k: lvlMaxesIn.keySet()) {
			Assert.assertTrue(lvlMaxesOut.containsKey(k));
			Assert.assertEquals(lvlMaxesIn.get(k), lvlMaxesOut.get(k));
		}
	}
}<|MERGE_RESOLUTION|>--- conflicted
+++ resolved
@@ -110,12 +110,8 @@
 
 	@Test
 	public void testMetaDataWriting () throws JSONException {
-<<<<<<< HEAD
-		PyramidMetaData original = new PyramidMetaData("n", "d", 13, 13, "s", "p", 1, 2,
-=======
 		PyramidMetaData original = new PyramidMetaData("n", "d", 13, 13, "s", "p",
 		                                               Arrays.asList(1, 2),
->>>>>>> bb02c627
 		                                               new Rectangle2D.Double(0, 0, 1, 2),
 		                                               Arrays.asList(new Pair<Integer, String>(0, "12"),
 		                                                             new Pair<Integer, String>(1, "9")),
