--- conflicted
+++ resolved
@@ -15,17 +15,6 @@
 	switch (buildType) {
 		case "cdh5.4.1":
 			logger.info "Valid build type found - using $buildType"
-<<<<<<< HEAD
-            project.ext { // apply project scope to vars, otherwise local to task
-            	hadoopCommonVersion = "2.6.0-cdh5.4.1"
-                hadoopCoreVersion = "2.6.0-mr1-cdh5.4.1"
-                hbaseVersion = "1.0.0-cdh5.4.1"
-                sparkVersion = "1.3.0-cdh5.4.1"
-                dependencyScalaVersion = "2.10"
-                scalaVersion = "2.10.3"
-            }
-            break
-=======
 			project.ext { // apply project scope to vars, otherwise local to task
 				hadoopCommonVersion = "2.6.0-cdh5.4.1"
 				hadoopCoreVersion = "2.6.0-mr1-cdh5.4.1"
@@ -35,7 +24,6 @@
 				scalaVersion = "2.10.3"
 			}
 			break
->>>>>>> f5e2093b
 		case "cdh5.3.0":
 			logger.info "Valid build type found - using $buildType"
 			project.ext { // apply project scope to vars, otherwise local to task
@@ -97,11 +85,7 @@
 				hadoopCommonVersion = "2.0.0-cdh4.6.0"
 				hadoopCoreVersion = "2.0.0-mr1-cdh4.6.0"
 				hbaseVersion = "0.94.15-cdh4.6.0"
-<<<<<<< HEAD
-				sparkVersion = "1.3.0" // instead of 0.9.0-cdh4.6.0. We require >= 1.0
-=======
 				sparkVersion = "1.3.0" // replace 0.9.0-cdh4.6.0with >= 1.3.0
->>>>>>> f5e2093b
 				dependencyScalaVersion = "2.10"
 				scalaVersion = "2.10.3"
 			}
