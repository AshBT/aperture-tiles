/**
 * Copyright (c) 2013 Oculus Info Inc.
 * http://www.oculusinfo.com/
 *
 * Released under the MIT License.
 *
 * Permission is hereby granted, free of charge, to any person obtaining a copy of
 * this software and associated documentation files (the "Software"), to deal in
 * the Software without restriction, including without limitation the rights to
 * use, copy, modify, merge, publish, distribute, sublicense, and/or sell copies
 * of the Software, and to permit persons to whom the Software is furnished to do
 * so, subject to the following conditions:

 * The above copyright notice and this permission notice shall be included in all
 * copies or substantial portions of the Software.

 * THE SOFTWARE IS PROVIDED "AS IS", WITHOUT WARRANTY OF ANY KIND, EXPRESS OR
 * IMPLIED, INCLUDING BUT NOT LIMITED TO THE WARRANTIES OF MERCHANTABILITY,
 * FITNESS FOR A PARTICULAR PURPOSE AND NONINFRINGEMENT. IN NO EVENT SHALL THE
 * AUTHORS OR COPYRIGHT HOLDERS BE LIABLE FOR ANY CLAIM, DAMAGES OR OTHER
 * LIABILITY, WHETHER IN AN ACTION OF CONTRACT, TORT OR OTHERWISE, ARISING FROM,
 * OUT OF OR IN CONNECTION WITH THE SOFTWARE OR THE USE OR OTHER DEALINGS IN THE
 * SOFTWARE.
 */
package com.oculusinfo.sparktile.spark;

import org.apache.spark.SparkContext;
import org.apache.spark.api.java.JavaSparkContext;
import org.apache.spark.sql.SQLContext;
import org.json.JSONObject;

/**
 * Very simple interface to provide a consistent spark context to anyone who needs it.
 *
 * @author nkronenfeld
 */
public interface SparkContextProvider {
	/**
	 * Get a usable spark context
	 */
	public SparkContext getSparkContext ();

	/**
	 * Get a usable spark context, in Java API form
	 */
	public JavaSparkContext getJavaSparkContext ();

	/**
	 * Get a usable spark SQL context
	 */
	public SQLContext getSQLContext ();

	/**
<<<<<<< HEAD
	 * Get a usable spark SQL context, in Java API form
	 */
	public JavaSQLContext getJavaSQLContext ();

	/**
=======
>>>>>>> 9808a025
	 * Shut down the web server's spark context.
	 */
	public void shutdownSparkContext ();
}<|MERGE_RESOLUTION|>--- conflicted
+++ resolved
@@ -51,14 +51,6 @@
 	public SQLContext getSQLContext ();
 
 	/**
-<<<<<<< HEAD
-	 * Get a usable spark SQL context, in Java API form
-	 */
-	public JavaSQLContext getJavaSQLContext ();
-
-	/**
-=======
->>>>>>> 9808a025
 	 * Shut down the web server's spark context.
 	 */
 	public void shutdownSparkContext ();
