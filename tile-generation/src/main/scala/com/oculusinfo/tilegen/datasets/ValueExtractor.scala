/*
 * Copyright (c) 2014 Oculus Info Inc.
 * http://www.oculusinfo.com/
 *
 * Released under the MIT License.
 *
 * Permission is hereby granted, free of charge, to any person obtaining a copy of
 * this software and associated documentation files (the "Software"), to deal in
 * the Software without restriction, including without limitation the rights to
 * use, copy, modify, merge, publish, distribute, sublicense, and/or sell copies
 * of the Software, and to permit persons to whom the Software is furnished to do
 * so, subject to the following conditions:

 * The above copyright notice and this permission notice shall be included in all
 * copies or substantial portions of the Software.

 * THE SOFTWARE IS PROVIDED "AS IS", WITHOUT WARRANTY OF ANY KIND, EXPRESS OR
 * IMPLIED, INCLUDING BUT NOT LIMITED TO THE WARRANTIES OF MERCHANTABILITY,
 * FITNESS FOR A PARTICULAR PURPOSE AND NONINFRINGEMENT. IN NO EVENT SHALL THE
 * AUTHORS OR COPYRIGHT HOLDERS BE LIABLE FOR ANY CLAIM, DAMAGES OR OTHER
 * LIABILITY, WHETHER IN AN ACTION OF CONTRACT, TORT OR OTHERWISE, ARISING FROM,
 * OUT OF OR IN CONNECTION WITH THE SOFTWARE OR THE USE OR OTHER DEALINGS IN THE
 * SOFTWARE.
 */

package com.oculusinfo.tilegen.datasets



import java.lang.{Double => JavaDouble}
import java.util.{List => JavaList}

import scala.reflect.ClassTag
import scala.util.{Try, Success, Failure}

import org.apache.avro.file.CodecFactory;

import com.oculusinfo.binning.io.serialization.TileSerializer
import com.oculusinfo.binning.io.serialization.impl.DoubleAvroSerializer
import com.oculusinfo.binning.io.serialization.impl.DoubleArrayAvroSerializer
import com.oculusinfo.binning.io.serialization.impl.StringDoublePairArrayAvroSerializer
import com.oculusinfo.binning.util.Pair

import com.oculusinfo.tilegen.tiling.BinningAnalytic
import com.oculusinfo.tilegen.tiling.CategoryValueAnalytic
import com.oculusinfo.tilegen.tiling.CategoryValueBinningAnalytic
import com.oculusinfo.tilegen.tiling.StandardDoubleBinningAnalytic
import com.oculusinfo.tilegen.tiling.SumLogDoubleAnalytic
import com.oculusinfo.tilegen.tiling.MinimumDoubleAnalytic
import com.oculusinfo.tilegen.tiling.MaximumDoubleAnalytic
import com.oculusinfo.tilegen.tiling.SumDoubleAnalytic
import com.oculusinfo.tilegen.tiling.SumDoubleArrayAnalytic
import com.oculusinfo.tilegen.tiling.StandardDoubleArrayBinningAnalytic
import com.oculusinfo.tilegen.tiling.StandardStringScoreBinningAnalytic
import com.oculusinfo.tilegen.util.PropertiesWrapper




trait ValueDescription[BT] {
	// Get a serializer that can write tiles of our type.
	def getSerializer: TileSerializer[BT]
}
object CSVValueExtractor {
	val standardFactories = Array[ValueExtractorFactory](
		new FieldValueExtractorFactory,
		new StringValueExtractorFactory,
		new SubstringValueExtractorFactory,
		new IndirectSeriesValueExtractorFactory,
		new SeriesValueExtractorFactory
	)

	def fromProperties (properties: PropertiesWrapper,
	                    factories: Array[ValueExtractorFactory]): CSVValueExtractor[_, _] = {
		var field =
			properties.getStringOption("oculus.binning.valueField",
			                           "The single field to use for the value to tile. "
				                           +"This will override oculus.binning.valueFields, "
				                           +"if present.")
		val fields =
			properties.getStringOption("oculus.binning.valueFields",
			                           "Multiple fields to use for the values of a tile.")

<<<<<<< HEAD
		factories
			.find(_.handles(field, fields, properties))
			.getOrElse(new DefaultValueExtractorFactory)
			.constructValueExtractor(field.getOrElse(fields.getOrElse("")), properties)
=======
		if (field.isEmpty && fields.isDefined) {
			// No single field defined, but multiple ones - use the multiples.
			val fieldNames = fields.get.split(",")
			// TODO: NDK will be refactoring code in the near future to allow a more flexible means of
			// specifying the extractors to use.  Once that's done the code can gracefully instantiate
			// either of the vector extractors.  We'll just leave it commented out for now.
			// new MultiFieldValueExtractor(fieldNames)
		  new SeriesValueExtractor(fieldNames)		    
	  } else {
			// Single field; figure out what type.
			if (field.isDefined) {
				val fieldName = field.get
				val fieldType = properties.getString("oculus.binning.parsing."+fieldName+".fieldType",
				                                     "The type of the "+fieldName+" field",
				                                     Some(if ("constant" == fieldName || "zero" == fieldName) "constant"
				                                          else "")).toLowerCase
				if ("string" == fieldType || "substring" == fieldType) {
					val aggregationLimit = properties.getIntOption(
						"oculus.binning.parsing."+fieldName+".limit.aggregation",
						"The maximum number of elements to keep internally when "+
							"calculating bins")
					val order = properties.getStringOption(
						"oculus.binning.parsing."+fieldName+".order",
						"How to order elements.  Possible values are: \"alpha\" for "+
							"alphanumeric ordering of strings, \"reverse-alpha\" "+
							"similarly, \"high\" for ordering by score from high to "+
							"low, \"low\" for ordering by score from low to high, "+
							"and \"random\" or \"none\" for no ordering.") match {
						case Some("alpha") =>
							Some((a: (String, Double), b: (String, Double)) =>
								a._1.compareTo(b._1)>0
							)
						case Some("reverse-alpha") =>
							Some((a: (String, Double), b: (String, Double)) =>
								a._1.compareTo(b._1)>0
							)
						case Some("high") =>
							Some((a: (String, Double), b: (String, Double)) =>
								a._2 > b._2
							)
						case Some("low") =>
							Some((a: (String, Double), b: (String, Double)) =>
								a._2 < b._2
							)
						case _ => None
					}
					val binLimit = properties.getIntOption(
						"oculus.binning.parsing."+fieldName+".limit.bins",
						"The maximum number of entries to write to the tiles in a given bin")
					val analytic = new StandardStringScoreBinningAnalytic(aggregationLimit, order, binLimit)

					if ("string" == fieldType) new StringValueExtractor(fieldName, analytic)
					else {
						val delimiter = properties.getString(
							"oculus.binning.parsing."+fieldName+".substring.delimiter",
							"The delimiter by which to split the field's value into substrings")
						val index = properties.getInt(
							"oculus.binning.parsing."+fieldName+".substring.entry",
							"The index of the desired substring within the "+
								"substrings of the field value.  Negative "+
								"values indicate place from the right-hand-"+
								"side, rather than the left")
						new SubstringValueExtractor(fieldName, delimiter, index, analytic)
					}
				} else {
					val fieldAggregation =
						properties.getString("oculus.binning.parsing." + fieldName
							                     + ".fieldAggregation",
						                     "The way to aggregate the value field when binning",
						                     Some("add"))

					val binningAnalytic = if ("log" == fieldAggregation) {
						val base =
							properties.getDouble("oculus.binning.parsing." + fieldName
								                     + ".fieldBase",
							                     "The base to use when taking value the "+
								                     "logarithm of values.  Default is e.",
							                     Some(math.exp(1.0)))
						new SumLogDoubleAnalytic(base) with StandardDoubleBinningAnalytic
					} else if ("min" == fieldAggregation)
						new MinimumDoubleAnalytic with StandardDoubleBinningAnalytic
					else if ("max" == fieldAggregation)
						new MaximumDoubleAnalytic with StandardDoubleBinningAnalytic
					else
						new SumDoubleAnalytic with StandardDoubleBinningAnalytic

					new FieldValueExtractor(fieldName, binningAnalytic);
				}
			} else {
				new CountValueExtractor
			}
		}
>>>>>>> 91a95e36
	}
}

trait ValueExtractorFactory {
	def getFieldType (field: String, properties: PropertiesWrapper): String =
		properties.getString("oculus.binning.parsing."+field+".fieldType",
		                     "The type of the "+field+" field",
		                     Some(if ("constant" == field || "zero" == field) "constant"
		                          else "")).toLowerCase

	def handles (field: Option[String], fields: Option[String],
	             properties: PropertiesWrapper): Boolean
	def constructValueExtractor (field: String, properties: PropertiesWrapper): CSVValueExtractor[_, _]
}


abstract class CSVValueExtractor[PT: ClassTag, BT]
		extends ValueDescription[BT]
		with Serializable
{
	val valueTypeTag = implicitly[ClassTag[PT]]

	// The name of the value type- usually refering to the fields it uses - for
	// use in table naming.
	def name: String

	// A description of the value
	def description: String

	// The fields this extractor needs
	def fields: Array[String]

	// Get the value from the field values
	def calculateValue (fieldValues: Map[String, Any]): PT

	def getBinningAnalytic: BinningAnalytic[PT, BT]
}



class DefaultValueExtractorFactory extends ValueExtractorFactory {
	def handles (field: Option[String], fields: Option[String],
	             properties: PropertiesWrapper): Boolean = true
	def constructValueExtractor (field: String, properties: PropertiesWrapper) =
		new CountValueExtractor
}

class CountValueExtractor extends CSVValueExtractor[Double, JavaDouble] {
	def name: String = "count"
	def description: String = "A count of relevant records"
	def fields: Array[String] = Array[String]()
	def calculateValue (fieldValues: Map[String, Any]): Double = 1.0
	def getSerializer: TileSerializer[JavaDouble] =
		new DoubleAvroSerializer(CodecFactory.bzip2Codec())
	def getBinningAnalytic: BinningAnalytic[Double, JavaDouble] =
		new SumDoubleAnalytic with StandardDoubleBinningAnalytic
}



class FieldValueExtractorFactory  extends ValueExtractorFactory {
	def handles (field: Option[String], fields: Option[String],
	             properties: PropertiesWrapper): Boolean = {
		(field.isDefined && !getFieldType(field.get, properties).startsWith("string"))
	}

	def constructValueExtractor (field: String, properties: PropertiesWrapper) = {
		val fieldAggregation =
			properties.getString("oculus.binning.parsing." + field
				                     + ".fieldAggregation",
			                     "The way to aggregate the value field when binning",
			                     Some("add"))

		val binningAnalytic = if ("log" == fieldAggregation) {
			val base =
				properties.getDouble("oculus.binning.parsing." + field
					                     + ".fieldBase",
				                     "The base to use when taking value the "+
					                     "logarithm of values.  Default is e.",
				                     Some(math.exp(1.0)))
			new SumLogDoubleAnalytic(base) with StandardDoubleBinningAnalytic
		} else if ("min" == fieldAggregation)
			new MinimumDoubleAnalytic with StandardDoubleBinningAnalytic
		else if ("max" == fieldAggregation)
			new MaximumDoubleAnalytic with StandardDoubleBinningAnalytic
		else
			new SumDoubleAnalytic with StandardDoubleBinningAnalytic

		new FieldValueExtractor(field, binningAnalytic);
	}
}

class FieldValueExtractor (fieldName: String,
                           binningAnalytic: BinningAnalytic[Double, JavaDouble])
		extends CSVValueExtractor[Double, JavaDouble]
{
	def name: String = fieldName
	def description: String = "The aggregate value of field "+fieldName
	def fields: Array[String] = Array(fieldName)
	def calculateValue (fieldValues: Map[String, Any]): Double =
		Try(fieldValues.get(fieldName).get.asInstanceOf[Double]).getOrElse(binningAnalytic.defaultUnprocessedValue)
	def getSerializer: TileSerializer[JavaDouble] =
		new DoubleAvroSerializer(CodecFactory.bzip2Codec())
	def getBinningAnalytic: BinningAnalytic[Double, JavaDouble] = binningAnalytic
}



class StringValueExtractorFactory extends ValueExtractorFactory {
	def handles (field: Option[String], fields: Option[String],
	             properties: PropertiesWrapper): Boolean =
		field.isDefined && "string" == getFieldType(field.get, properties)

	protected def getAggregationLimit (field: String, properties: PropertiesWrapper): Option[Int] =
		properties.getIntOption(
			"oculus.binning.parsing."+field+".limit.aggregation",
			"The maximum number of elements to keep internally when "+
				"calculating bins")

	protected def getBinLimit (field: String, properties: PropertiesWrapper): Option[Int] =
		properties.getIntOption(
			"oculus.binning.parsing."+field+".limit.bins",
			"The maximum number of entries to write to the tiles in a given bin")

	protected def getOrder (field: String, properties: PropertiesWrapper):
			Option[((String, Double), (String, Double)) => Boolean] =
		properties.getStringOption(
			"oculus.binning.parsing."+field+".order",
			"How to order elements.  Possible values are: \"alpha\" for "+
				"alphanumeric ordering of strings, \"reverse-alpha\" "+
				"similarly, \"high\" for ordering by score from high to "+
				"low, \"low\" for ordering by score from low to high, "+
				"and \"random\" or \"none\" for no ordering.") match {
			case Some("alpha") =>
				Some((a: (String, Double), b: (String, Double)) =>
					a._1.compareTo(b._1)>0
				)
			case Some("reverse-alpha") =>
				Some((a: (String, Double), b: (String, Double)) =>
					a._1.compareTo(b._1)>0
				)
			case Some("high") =>
				Some((a: (String, Double), b: (String, Double)) =>
					a._2 > b._2
				)
			case Some("low") =>
				Some((a: (String, Double), b: (String, Double)) =>
					a._2 < b._2
				)
			case _ => None
		}

	def constructValueExtractor (field: String, properties: PropertiesWrapper): CSVValueExtractor[_, _] = {
		val aggregationLimit = getAggregationLimit(field, properties)
		val binLimit = getBinLimit(field, properties)
		val order = getOrder(field, properties)

		val analytic = new StandardStringScoreBinningAnalytic(aggregationLimit, order, binLimit)

		new StringValueExtractor(field, analytic)
	}
}

class StringValueExtractor (fieldName: String,
                            binningAnalytic: BinningAnalytic[Map[String, Double], JavaList[Pair[String, JavaDouble]]])
		extends CSVValueExtractor[Map[String, Double], JavaList[Pair[String, JavaDouble]]]
{
	def name: String = fieldName
	def description: String = "The most common values of "+fieldName
	def fields: Array[String] = Array(fieldName)
	def calculateValue (fieldValues: Map[String, Any]): Map[String, Double] =
		Map(fieldValues.get(fieldName).toString -> 1.0)
	def getSerializer: TileSerializer[JavaList[Pair[String, JavaDouble]]] =
		new StringDoublePairArrayAvroSerializer(CodecFactory.bzip2Codec())
	def getBinningAnalytic: BinningAnalytic[Map[String, Double], JavaList[Pair[String, JavaDouble]]] =
		binningAnalytic
}



class SubstringValueExtractorFactory extends StringValueExtractorFactory {
	override def handles (field: Option[String], fields: Option[String],
	             properties: PropertiesWrapper): Boolean =
		field.isDefined && "substring" == getFieldType(field.get, properties)

	override def constructValueExtractor (field: String, properties: PropertiesWrapper):
			CSVValueExtractor[_, _] =
	{
		val aggregationLimit = getAggregationLimit(field, properties)
		val binLimit = getBinLimit(field, properties)
		val order = getOrder(field, properties)

		val parseDelimiter = properties.getString(
			"oculus.binning.parsing."+field+".substring.delimiter",
			"The delimiter by which to split the field's value into "+
				"substrings.  This is a regular expression, not a straight "+
				"string.")
		val aggregateDelimiter = properties.getString(
			"oculus.binning.aggregation."+field+".substring.delimiter",
			"The delimiter with which to reassemble multiple substring "+
				"values when creating a bin value.  This is a straight "+
				"string, not a regular expression, hence its separation "+
				"from oculus.binning.parsing."+field+".substring.delimiter")
		val indexSpec = properties.getString(
			"oculus.binning.parsing."+field+".substring.entry",
			"The indices of the desired substring within the substrings of "+
				"the field value.  Negative values indicate place from the "+
				"right-hand-side, rather than the left.  Multiple indices "+
				"can be specified, using a comma as a separator, while ranges "+
				"can be specified using a colon separator.  Open-ended ranges "+
				"can be specified using the range separator with nothing on one side.")
		val indices: Seq[(Int, Int)] = indexSpec.split(",").map(_.trim).flatMap(indexRange =>
			{
				val separator = ":"
				if (indexRange.startsWith(separator)) {
					Seq[(Int, Int)]((0, indexRange.substring(1).trim.toInt))
				} else if (indexRange.endsWith(separator)) {
					Seq[(Int, Int)]((indexRange.substring(0, indexRange.length-1).trim.toInt, -1))
				} else if (indexRange.contains(separator)) {
					val extrema = indexRange.split(':')
					Seq[(Int, Int)]((extrema(0).toInt, extrema(1).toInt+1))
				} else if ("" == indexRange) {
					Seq[(Int, Int)]()
				} else {
					val value = indexRange.toInt
					Seq[(Int, Int)]((value, value))
				}
			}
		).toSeq


		val analytic = new StandardStringScoreBinningAnalytic(aggregationLimit, order, binLimit)

		new SubstringValueExtractor(field, parseDelimiter, aggregateDelimiter, indices, analytic)
	}
}

class SubstringValueExtractor (fieldName: String,
                               parsingDelimiter: String,
                               aggregationDelimiter: String,
                               indices: Seq[(Int, Int)],
                               binningAnalytic: BinningAnalytic[Map[String, Double], JavaList[Pair[String, JavaDouble]]])
		extends CSVValueExtractor[Map[String, Double], JavaList[Pair[String, JavaDouble]]]
{
	def name: String = fieldName
	def description: String = "The most common values of "+fieldName
	def fields: Array[String] = Array(fieldName)
	def calculateValue (fieldValues: Map[String, Any]): Map[String, Double] = {
		val value = fieldValues.get(fieldName).toString
		val subValues = value.split(parsingDelimiter)
		val len = subValues.length
		val entryIndices = indices.flatMap(extrema =>
			{
				val (start, end) = extrema
				val modStart = if (start < 0) len-start else start
				val modEnd = if (end < 0) len-end else end

				modStart to modEnd
			}
		).toSet
		val entry = Range(0, len)
			.filter(entryIndices.contains(_))
			.map(subValues(_))
			.mkString(aggregationDelimiter)
		Map(entry -> 1.0)
	}
	def getSerializer: TileSerializer[JavaList[Pair[String, JavaDouble]]] =
		new StringDoublePairArrayAvroSerializer(CodecFactory.bzip2Codec())
	def getBinningAnalytic: BinningAnalytic[Map[String, Double], JavaList[Pair[String, JavaDouble]]] = binningAnalytic
}



class MultiFieldValueExtractorFactory extends ValueExtractorFactory {
	def handles (field: Option[String], fields: Option[String],
	             properties: PropertiesWrapper): Boolean =
		fields.isDefined

	def constructValueExtractor (fields: String, properties: PropertiesWrapper) = {
		val fieldNames = fields.split(",")
		new MultiFieldValueExtractor(fieldNames)
	}
}

class MultiFieldValueExtractor (fieldNames: Array[String])
		extends CSVValueExtractor[Seq[Double], JavaList[Pair[String, JavaDouble]]]
{
	def name: String = "field map: "+fieldNames.mkString(",")
	def description: String = "The aggregate value map of the fields "+fieldNames.mkString(",")
	def fields = fieldNames
	def calculateValue (fieldValues: Map[String, Any]): Seq[Double] =
		fieldNames.map(field => Try(fieldValues(field).asInstanceOf[Double]).getOrElse(0.0))
	def getSerializer =
		new StringDoublePairArrayAvroSerializer(CodecFactory.bzip2Codec())
	def getBinningAnalytic: BinningAnalytic[Seq[Double], JavaList[Pair[String, JavaDouble]]] =
		new CategoryValueBinningAnalytic(fieldNames)
}



class SeriesValueExtractorFactory extends ValueExtractorFactory {
	def handles (field: Option[String], fields: Option[String],
	             properties: PropertiesWrapper): Boolean =
		fields.isDefined

	def constructValueExtractor (fields: String, properties: PropertiesWrapper) = {
		val fieldNames = fields.split(",")
		new SeriesValueExtractor(fieldNames)
	}
}

class SeriesValueExtractor (fieldNames: Array[String])
		extends CSVValueExtractor[Seq[Double], JavaList[JavaDouble]]
{
	def name: String = "series"
<<<<<<< HEAD
	def description: String = "The series of the fields "+fieldNames.mkString(",")
=======
	def description: String = "The series of the fields"
>>>>>>> 91a95e36
	def fields = fieldNames
	def calculateValue (fieldValues: Map[String, Any]): Seq[Double] =
		fieldNames.map(field => Try(fieldValues(field).asInstanceOf[Double]).getOrElse(0.0))
	def getSerializer =
		new DoubleArrayAvroSerializer(CodecFactory.bzip2Codec())
	def getBinningAnalytic: BinningAnalytic[Seq[Double], JavaList[JavaDouble]] =
		new SumDoubleArrayAnalytic with StandardDoubleArrayBinningAnalytic
}



class IndirectSeriesValueExtractorFactory extends ValueExtractorFactory {
	def handles (field: Option[String], fields: Option[String],
	             properties: PropertiesWrapper): Boolean = {
		fields.map(f =>
			{
				val fieldNames = f.split(",")
				(2 == fieldNames.length &&
					 "keyname" == getFieldType(fieldNames(0), properties))
            }
		).getOrElse(false)
	}

	def constructValueExtractor (fields: String, properties: PropertiesWrapper) = {
		val fieldNames = fields.split(",")
		val validKeys = properties.getSeqPropertyNames("oculus.binning.valueField.subFields")
		new IndirectSeriesValueExtractor(fieldNames(0),
		                                 fieldNames(1),
		                                 validKeys)
	}
}

class IndirectSeriesValueExtractor (keyField: String,
                                    valueField: String,
                                    validKeys: Seq[String])
		extends CSVValueExtractor[Seq[Double], JavaList[JavaDouble]]
{
	def name: String = "IndirectSeries"
	def description: String = 
		("A series of values associated with certain keys, where key and "+
			 "value each come from distinct columns.  Relevant keys are "+
			 validKeys.mkString("(", ",", ")"))
	def fields = Array(keyField, valueField)
	def calculateValue (fieldValues: Map[String, Any]): Seq[Double] =
		validKeys.map(key =>
			if (fieldValues.get(keyField).map(_ == key).getOrElse(false))
				if ("count" == valueField) 1.0 else {
					val fieldValue = fieldValues(valueField)
					if (fieldValue.isInstanceOf[Double]) fieldValue.asInstanceOf[Double]
					else fieldValue.toString.toDouble
				}
			else 0.0
		)
	def getSerializer =
		new DoubleArrayAvroSerializer(CodecFactory.bzip2Codec())
	def getBinningAnalytic: BinningAnalytic[Seq[Double], JavaList[JavaDouble]] =
		new SumDoubleArrayAnalytic with StandardDoubleArrayBinningAnalytic
}<|MERGE_RESOLUTION|>--- conflicted
+++ resolved
@@ -81,105 +81,10 @@
 			properties.getStringOption("oculus.binning.valueFields",
 			                           "Multiple fields to use for the values of a tile.")
 
-<<<<<<< HEAD
 		factories
 			.find(_.handles(field, fields, properties))
 			.getOrElse(new DefaultValueExtractorFactory)
 			.constructValueExtractor(field.getOrElse(fields.getOrElse("")), properties)
-=======
-		if (field.isEmpty && fields.isDefined) {
-			// No single field defined, but multiple ones - use the multiples.
-			val fieldNames = fields.get.split(",")
-			// TODO: NDK will be refactoring code in the near future to allow a more flexible means of
-			// specifying the extractors to use.  Once that's done the code can gracefully instantiate
-			// either of the vector extractors.  We'll just leave it commented out for now.
-			// new MultiFieldValueExtractor(fieldNames)
-		  new SeriesValueExtractor(fieldNames)		    
-	  } else {
-			// Single field; figure out what type.
-			if (field.isDefined) {
-				val fieldName = field.get
-				val fieldType = properties.getString("oculus.binning.parsing."+fieldName+".fieldType",
-				                                     "The type of the "+fieldName+" field",
-				                                     Some(if ("constant" == fieldName || "zero" == fieldName) "constant"
-				                                          else "")).toLowerCase
-				if ("string" == fieldType || "substring" == fieldType) {
-					val aggregationLimit = properties.getIntOption(
-						"oculus.binning.parsing."+fieldName+".limit.aggregation",
-						"The maximum number of elements to keep internally when "+
-							"calculating bins")
-					val order = properties.getStringOption(
-						"oculus.binning.parsing."+fieldName+".order",
-						"How to order elements.  Possible values are: \"alpha\" for "+
-							"alphanumeric ordering of strings, \"reverse-alpha\" "+
-							"similarly, \"high\" for ordering by score from high to "+
-							"low, \"low\" for ordering by score from low to high, "+
-							"and \"random\" or \"none\" for no ordering.") match {
-						case Some("alpha") =>
-							Some((a: (String, Double), b: (String, Double)) =>
-								a._1.compareTo(b._1)>0
-							)
-						case Some("reverse-alpha") =>
-							Some((a: (String, Double), b: (String, Double)) =>
-								a._1.compareTo(b._1)>0
-							)
-						case Some("high") =>
-							Some((a: (String, Double), b: (String, Double)) =>
-								a._2 > b._2
-							)
-						case Some("low") =>
-							Some((a: (String, Double), b: (String, Double)) =>
-								a._2 < b._2
-							)
-						case _ => None
-					}
-					val binLimit = properties.getIntOption(
-						"oculus.binning.parsing."+fieldName+".limit.bins",
-						"The maximum number of entries to write to the tiles in a given bin")
-					val analytic = new StandardStringScoreBinningAnalytic(aggregationLimit, order, binLimit)
-
-					if ("string" == fieldType) new StringValueExtractor(fieldName, analytic)
-					else {
-						val delimiter = properties.getString(
-							"oculus.binning.parsing."+fieldName+".substring.delimiter",
-							"The delimiter by which to split the field's value into substrings")
-						val index = properties.getInt(
-							"oculus.binning.parsing."+fieldName+".substring.entry",
-							"The index of the desired substring within the "+
-								"substrings of the field value.  Negative "+
-								"values indicate place from the right-hand-"+
-								"side, rather than the left")
-						new SubstringValueExtractor(fieldName, delimiter, index, analytic)
-					}
-				} else {
-					val fieldAggregation =
-						properties.getString("oculus.binning.parsing." + fieldName
-							                     + ".fieldAggregation",
-						                     "The way to aggregate the value field when binning",
-						                     Some("add"))
-
-					val binningAnalytic = if ("log" == fieldAggregation) {
-						val base =
-							properties.getDouble("oculus.binning.parsing." + fieldName
-								                     + ".fieldBase",
-							                     "The base to use when taking value the "+
-								                     "logarithm of values.  Default is e.",
-							                     Some(math.exp(1.0)))
-						new SumLogDoubleAnalytic(base) with StandardDoubleBinningAnalytic
-					} else if ("min" == fieldAggregation)
-						new MinimumDoubleAnalytic with StandardDoubleBinningAnalytic
-					else if ("max" == fieldAggregation)
-						new MaximumDoubleAnalytic with StandardDoubleBinningAnalytic
-					else
-						new SumDoubleAnalytic with StandardDoubleBinningAnalytic
-
-					new FieldValueExtractor(fieldName, binningAnalytic);
-				}
-			} else {
-				new CountValueExtractor
-			}
-		}
->>>>>>> 91a95e36
 	}
 }
 
@@ -495,11 +400,10 @@
 		extends CSVValueExtractor[Seq[Double], JavaList[JavaDouble]]
 {
 	def name: String = "series"
-<<<<<<< HEAD
-	def description: String = "The series of the fields "+fieldNames.mkString(",")
-=======
-	def description: String = "The series of the fields"
->>>>>>> 91a95e36
+	def description: String = 
+		("The series of the fields "+
+			 (if (fieldNames.size > 3) fieldNames.take(3).mkString("(", ",", ")...")
+			  else fieldNames.mkString("(", ",", ")")))
 	def fields = fieldNames
 	def calculateValue (fieldValues: Map[String, Any]): Seq[Double] =
 		fieldNames.map(field => Try(fieldValues(field).asInstanceOf[Double]).getOrElse(0.0))
@@ -541,7 +445,8 @@
 	def description: String = 
 		("A series of values associated with certain keys, where key and "+
 			 "value each come from distinct columns.  Relevant keys are "+
-			 validKeys.mkString("(", ",", ")"))
+			 (if (validKeys.size > 3) validKeys.take(3).mkString("(", ",", ")...")
+			  else validKeys.mkString("(", ",", ")")))
 	def fields = Array(keyField, valueField)
 	def calculateValue (fieldValues: Map[String, Any]): Seq[Double] =
 		validKeys.map(key =>
