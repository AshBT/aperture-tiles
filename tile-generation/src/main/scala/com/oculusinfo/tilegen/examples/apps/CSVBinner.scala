/**
 * Copyright (c) 2013 Oculus Info Inc.
 * http://www.oculusinfo.com/
 *
 * Released under the MIT License.
 *
 * Permission is hereby granted, free of charge, to any person obtaining a copy of
 * this software and associated documentation files (the "Software"), to deal in
 * the Software without restriction, including without limitation the rights to
 * use, copy, modify, merge, publish, distribute, sublicense, and/or sell copies
 * of the Software, and to permit persons to whom the Software is furnished to do
 * so, subject to the following conditions:

 * The above copyright notice and this permission notice shall be included in all
 * copies or substantial portions of the Software.

 * THE SOFTWARE IS PROVIDED "AS IS", WITHOUT WARRANTY OF ANY KIND, EXPRESS OR
 * IMPLIED, INCLUDING BUT NOT LIMITED TO THE WARRANTIES OF MERCHANTABILITY,
 * FITNESS FOR A PARTICULAR PURPOSE AND NONINFRINGEMENT. IN NO EVENT SHALL THE
 * AUTHORS OR COPYRIGHT HOLDERS BE LIABLE FOR ANY CLAIM, DAMAGES OR OTHER
 * LIABILITY, WHETHER IN AN ACTION OF CONTRACT, TORT OR OTHERWISE, ARISING FROM,
 * OUT OF OR IN CONNECTION WITH THE SOFTWARE OR THE USE OR OTHER DEALINGS IN THE
 * SOFTWARE.
 */
 
package com.oculusinfo.tilegen.examples.apps



import java.io.FileInputStream
import java.util.Properties

import scala.collection.JavaConverters._

import org.apache.spark._
import org.apache.spark.SparkContext._
<<<<<<< HEAD

import com.oculusinfo.binning.TilePyramid
import com.oculusinfo.binning.impl.AOITilePyramid
import com.oculusinfo.binning.impl.WebMercatorTilePyramid
=======
import org.apache.spark.rdd.RDD
>>>>>>> 745ed056

import com.oculusinfo.tilegen.spark.SparkConnector
import com.oculusinfo.tilegen.spark.GeneralSparkConnector

import com.oculusinfo.tilegen.datasets.Dataset
import com.oculusinfo.tilegen.datasets.DatasetFactory

import com.oculusinfo.tilegen.tiling.RDDBinner
import com.oculusinfo.tilegen.tiling.HBaseTileIO
import com.oculusinfo.tilegen.tiling.LocalTileIO
import com.oculusinfo.tilegen.tiling.ValueOrException

import com.oculusinfo.tilegen.util.PropertiesWrapper



/*
 * The following properties control how the application runs:
 * 
 *  hbase.zookeeper.quorum
 *      If tiles are written to hbase, the zookeeper quorum location needed to
 *      connect to hbase.
 * 
 *  hbase.zookeeper.port
 *      If tiles are written to hbase, the port through which to connect to
 *      zookeeper.  Defaults to 2181
 * 
 *  hbase.master
 *      If tiles are written to hbase, the location of the hbase master to
 *      which to write them
 *
 * 
 *  spark.connection.url
 *      The location of the spark master.
 *      Defaults to "localhost"
 *
 *  spark.connection.home
 *      The file system location of Spark in the remote location (and,
 *      necessarily, on the local machine too)
 *      Defaults to "/srv/software/spark-0.7.2"
 * 
 *  spark.connection.user
 *      A user name to stick in the job title so people know who is running the
 *      job
 *
 *
 * 
 *  oculus.tileio.type
 *      The way in which tiles are written - either hbase (to write to hbase,
 *      see hbase. properties above to specify where) or file  to write to the
 *      local file system
 *      Default is hbase
 *
 */





<<<<<<< HEAD
  def getOptionProperty (property: String): Option[String] = {
    val value = properties.getProperty(property)
    if (null == value) None else Some(value)
  }

  def getListProperty (property: String): List[String] = {
    val entries = properties.stringPropertyNames.asScala.filter(_.startsWith(property))
    if (0 == entries.size) {
      List[String]()
    } else if (1 == entries.size) {
      List(getOptionProperty(entries.head).get)
    } else {
      val maxEntry = entries.map(_.substring(property.length+1).toInt).reduce(_ max _)
      Range(0, maxEntry+1).map(index => getOptionProperty(property+"."+index).get).toList
    }
  }

  def getIntProperty (property: String, default: Int): Int =
    getProperty(property, default.toString).toInt

  def getIntOptionProperty (property: String): Option[Int] = {
    val value = properties.getProperty(property)
    try {
      if (null == value) None else Some(value.toInt)
    } catch {
      case e: Exception => None
    }
  }

  def getDoubleProperty (property: String, default: Double): Double =
    getProperty(property, default.toString).toDouble

  def getDoubleOptionProperty (property: String): Option[Double] = {
    val value = properties.getProperty(property)
    try {
      if (null == value) None else Some(value.toDouble)
    } catch {
      case e: Exception => None
    }
  }

  def debug: Unit = PropertiesWrapper.debugProperties(properties)
}
=======
>>>>>>> 745ed056



class PropertyBasedSparkConnector (properties: PropertiesWrapper)
extends GeneralSparkConnector(
  properties.getProperty("spark.connection.url", "local"),
  properties.getProperty("spark.connection.home", "/srv/software/spark-0.7.2"),
  properties.getOptionProperty("spark.connection.user"),
  {
    val jars = properties.getListProperty("spark.connection.classpath")
    if (jars.isEmpty) {
      SparkConnector.getDefaultLibrariesFromMaven
    } else {
      jars
    }
  }
)
{
}




object CSVBinner {
  def main (args: Array[String]): Unit = {
    if (args.size<1) {
      println("Usage:")
      println("\tCSVBinner [-d default_properties_file] job_properties_file_1 job_properties_file_2 ...")
      System.exit(1)
    }

    // Read default properties
    var argIdx = 0
    var defProps = new Properties()

    while ("-d" == args(argIdx)) {
      argIdx = argIdx + 1
      val stream = new FileInputStream(args(argIdx))
      defProps.load(stream)
      stream.close()
      argIdx = argIdx + 1
    }
    val defaultProperties = new PropertiesWrapper(defProps)

    val connector = new PropertyBasedSparkConnector(defaultProperties)
    val sc = connector.getSparkContext("Pyramid Binning")
    val tileIO = defaultProperties.getProperty("oculus.tileio.type", "hbase") match {
      case "hbase" => {
        val quorum = defaultProperties.getOptionProperty("hbase.zookeeper.quorum").get
        val port = defaultProperties.getProperty("hbase.zookeeper.port", "2181")
        val master = defaultProperties.getOptionProperty("hbase.master").get
        new HBaseTileIO(quorum, port, master)
      }
      case _ => {
        val extension =
            defaultProperties.getProperty("oculus.tileio.file.extension",
                                          "avro")
        new LocalTileIO(extension)
      }
    }

    // Run for each real properties file
    while (argIdx < args.size) {
      val props = new Properties(defProps)
      val propStream = new FileInputStream(args(argIdx))
      props.load(propStream)
      propStream.close()

      def processDatasetInternal[BT: ClassManifest, PT] (dataset: Dataset[BT, PT]): Unit = {
	val binner = new RDDBinner
	binner.debug = true
	dataset.getLevels.map(levels => {
	  val procFcn: RDD[(Double, Double, BT)] => Unit =
	    rdd => {
	      val tiles = binner.processDataByLevel(rdd,
						    dataset.getBinDescriptor,
						    dataset.getTilePyramid,
						    levels,
						    dataset.getBins,
						    dataset.getConsolidationPartitions)
              tileIO.writeTileSet(dataset.getTilePyramid,
				  dataset.getName,
				  tiles,
				  dataset.getBinDescriptor,
				  dataset.getName,
				  dataset.getDescription)
	    }
	  dataset.process(procFcn, None)
	})
      }
      def processDataset[BT, PT] (dataset: Dataset[BT, PT]): Unit =
	processDatasetInternal(dataset)(dataset.binTypeManifest)

      processDataset(DatasetFactory.createDataset(sc, props, true))

      argIdx = argIdx + 1
    }
  }
}<|MERGE_RESOLUTION|>--- conflicted
+++ resolved
@@ -34,14 +34,7 @@
 
 import org.apache.spark._
 import org.apache.spark.SparkContext._
-<<<<<<< HEAD
-
-import com.oculusinfo.binning.TilePyramid
-import com.oculusinfo.binning.impl.AOITilePyramid
-import com.oculusinfo.binning.impl.WebMercatorTilePyramid
-=======
 import org.apache.spark.rdd.RDD
->>>>>>> 745ed056
 
 import com.oculusinfo.tilegen.spark.SparkConnector
 import com.oculusinfo.tilegen.spark.GeneralSparkConnector
@@ -101,52 +94,6 @@
 
 
 
-<<<<<<< HEAD
-  def getOptionProperty (property: String): Option[String] = {
-    val value = properties.getProperty(property)
-    if (null == value) None else Some(value)
-  }
-
-  def getListProperty (property: String): List[String] = {
-    val entries = properties.stringPropertyNames.asScala.filter(_.startsWith(property))
-    if (0 == entries.size) {
-      List[String]()
-    } else if (1 == entries.size) {
-      List(getOptionProperty(entries.head).get)
-    } else {
-      val maxEntry = entries.map(_.substring(property.length+1).toInt).reduce(_ max _)
-      Range(0, maxEntry+1).map(index => getOptionProperty(property+"."+index).get).toList
-    }
-  }
-
-  def getIntProperty (property: String, default: Int): Int =
-    getProperty(property, default.toString).toInt
-
-  def getIntOptionProperty (property: String): Option[Int] = {
-    val value = properties.getProperty(property)
-    try {
-      if (null == value) None else Some(value.toInt)
-    } catch {
-      case e: Exception => None
-    }
-  }
-
-  def getDoubleProperty (property: String, default: Double): Double =
-    getProperty(property, default.toString).toDouble
-
-  def getDoubleOptionProperty (property: String): Option[Double] = {
-    val value = properties.getProperty(property)
-    try {
-      if (null == value) None else Some(value.toDouble)
-    } catch {
-      case e: Exception => None
-    }
-  }
-
-  def debug: Unit = PropertiesWrapper.debugProperties(properties)
-}
-=======
->>>>>>> 745ed056
 
 
 
@@ -156,7 +103,7 @@
   properties.getProperty("spark.connection.home", "/srv/software/spark-0.7.2"),
   properties.getOptionProperty("spark.connection.user"),
   {
-    val jars = properties.getListProperty("spark.connection.classpath")
+    val jars = properties.getSeqProperty("spark.connection.classpath")
     if (jars.isEmpty) {
       SparkConnector.getDefaultLibrariesFromMaven
     } else {
