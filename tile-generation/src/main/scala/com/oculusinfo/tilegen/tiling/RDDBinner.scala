--- conflicted
+++ resolved
@@ -139,14 +139,6 @@
 
 
 
-<<<<<<< HEAD
-  private def processData[PT: ClassManifest, BT] (data: RDD[(Double, Double, PT)],
-                                                  binDesc: BinDescriptor[PT, BT],
-                                                  tileScheme: TilePyramid,
-                                                  consolidationPartitions: Option[Int],
-                                                  levels: Seq[Int],
-                                                  bins: Int): RDD[TileData[BT]] = {
-=======
   /**
    * Process a simplified input dataset minimally - transform an RDD of raw,
    * but minimal, data into an RDD of tiles on the given levels.
@@ -205,7 +197,6 @@
 					  bins: Int = 256,
                                           consolidationPartitions: Option[Int] = None):
   RDD[TileData[BT]] = {
->>>>>>> 745ed056
     // We first bin data in each partition into its associated bins
     val partitionBins = data.mapPartitions(iter => {
       val partitionResults: MutableMap[(TileIndex, BinIndex), PT] =
