--- conflicted
+++ resolved
@@ -303,19 +303,12 @@
 			val metaData = tileIO.readMetaData("test.x.y.data").getOrElse(fail("Metadata not created"))
 
 			val customMeta = metaData.getAllCustomMetaData
-<<<<<<< HEAD
-			JSONUtilitiesTests.assertJsonEqual(new JSONObject("""{"minimum":0, "maximum":2}"""),
+
+			JSONUtilitiesTests.assertJsonEqual(new JSONObject("""{"minimum":0, "maximum":218}"""),
 			                                   new JSONObject(customMeta.get("0").toString))
-			JSONUtilitiesTests.assertJsonEqual(new JSONObject("""{"minimum":0, "maximum":1}"""),
-			                                   new JSONObject(customMeta.get("1").toString))
-			JSONUtilitiesTests.assertJsonEqual(new JSONObject("""{"minimum":0, "maximum":2}"""),
+			JSONUtilitiesTests.assertJsonEqual(new JSONObject("""{"minimum":0, "maximum":218}"""),
 			                                   new JSONObject(customMeta.get("global").toString))
-=======
-			assertResult("0.0")(customMeta("global.minimum"))
-			assertResult("218.0")(customMeta("global.maximum"))
-			assertResult("0.0")(customMeta("0.minimum"))
-			assertResult("218.0")(customMeta("0.maximum"))
->>>>>>> fd78b334
+
 		} finally {
 			// Remove the tile set we created
 			def removeRecursively (file: File): Unit = {
@@ -377,19 +370,10 @@
 			assertResult(6.0)(bounds.getMaxY)
 
 			val customMeta = metaData.getAllCustomMetaData
-<<<<<<< HEAD
-			JSONUtilitiesTests.assertJsonEqual(new JSONObject("""{"minimum":0, "maximum":2}"""),
+			JSONUtilitiesTests.assertJsonEqual(new JSONObject("""{"minimum":0, "maximum":84}"""),
 			                                   new JSONObject(customMeta.get("0").toString))
-			JSONUtilitiesTests.assertJsonEqual(new JSONObject("""{"minimum":0, "maximum":1}"""),
-			                                   new JSONObject(customMeta.get("1").toString))
-			JSONUtilitiesTests.assertJsonEqual(new JSONObject("""{"minimum":0, "maximum":2}"""),
+			JSONUtilitiesTests.assertJsonEqual(new JSONObject("""{"minimum":0, "maximum":84}"""),
 			                                   new JSONObject(customMeta.get("global").toString))
-=======
-			assertResult("0")(customMeta("global.minimum"))
-			assertResult("84")(customMeta("global.maximum"))
-			assertResult("0")(customMeta("0.minimum"))
-			assertResult("84")(customMeta("0.maximum"))
->>>>>>> fd78b334
 		} finally {
 			// Remove the tile set we created
 			def removeRecursively (file: File): Unit = {
