--- conflicted
+++ resolved
@@ -77,16 +77,6 @@
                 // do this, no server calls will work.
                 worldMap = new Map("map", jsonDataMap[mapFile]);
 
-<<<<<<< HEAD
-                // Create client and server layers
-                AnnotationLayerFactory.createLayers(jsonDataMap[layersFile].AnnotationLayers, worldMap);
-                ClientLayerFactory.createLayers(jsonDataMap[layersFile].ClientLayers, worldMap);
-                ServerLayerFactory.createLayers(jsonDataMap[layersFile].ServerLayers, worldMap);
-
-                // Trigger the initial resize event to resize everything
-                $(window).resize();
-
-=======
                 // Request all layers the server knows about.  Once we get 
                 // those, we can start drawing them.
                 allLayers.requestLayers(function (layers) {
@@ -160,6 +150,5 @@
                     // Trigger the initial resize event to resize everything
                     $(window).resize();
                 });
->>>>>>> 94683f11
             });
         });