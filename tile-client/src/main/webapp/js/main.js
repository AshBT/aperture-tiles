/*
 * Copyright (c) 2014 Oculus Info Inc.
 * http://www.oculusinfo.com/
 * 
 * Released under the MIT License.
 * 
 * Permission is hereby granted, free of charge, to any person obtaining a copy of
 * this software and associated documentation files (the "Software"), to deal in
 * the Software without restriction, including without limitation the rights to
 * use, copy, modify, merge, publish, distribute, sublicense, and/or sell copies
 * of the Software, and to permit persons to whom the Software is furnished to do
 * so, subject to the following conditions:
 * 
 * The above copyright notice and this permission notice shall be included in all
 * copies or substantial portions of the Software.
 * 
 * THE SOFTWARE IS PROVIDED "AS IS", WITHOUT WARRANTY OF ANY KIND, EXPRESS OR
 * IMPLIED, INCLUDING BUT NOT LIMITED TO THE WARRANTIES OF MERCHANTABILITY,
 * FITNESS FOR A PARTICULAR PURPOSE AND NONINFRINGEMENT. IN NO EVENT SHALL THE
 * AUTHORS OR COPYRIGHT HOLDERS BE LIABLE FOR ANY CLAIM, DAMAGES OR OTHER
 * LIABILITY, WHETHER IN AN ACTION OF CONTRACT, TORT OR OTHERWISE, ARISING FROM,
 * OUT OF OR IN CONNECTION WITH THE SOFTWARE OR THE USE OR OTHER DEALINGS IN THE
 * SOFTWARE.
 */
/*global OpenLayers */

require(['./FileLoader',
         './ApertureConfig',
         './ui/OverlayButton',
         './map/MapService',
         './map/Map',
         './binning/PyramidFactory',
         './layer/LayerService',
         './customization',
         './layer/view/server/ServerLayerFactory',
         './layer/view/client/ClientLayerFactory',
         './annotation/AnnotationLayerFactory',
         './layer/controller/LayerControls',
         './layer/controller/UIMediator'
        ],

        function (FileLoader, 
                  configureAperture,
                  OverlayButton,
                  MapService,
                  Map,
                  PyramidFactory,
                  LayerService,
                  UICustomization,
                  ServerLayerFactory,
                  ClientLayerFactory,
                  AnnotationLayerFactory,
                  LayerControls,
                  UIMediator) {
	        "use strict";

	        var apertureConfigFile = "data/aperture-config.json",
	            cloneObject,
	            getLayers,
	            getAnnotationLayers,
	            uiMediator,
	            getURLParameter,
	            mapsDeferred, layersDeferred, annotationsDeferred;

	        getURLParameter = function (key) {
		        var url = window.location.search.substring(1),
		            urlVars = url.split('&'),
		            i, varKey,
		            result = 0;
		        for (i=0; i<urlVars.length; ++i) {
			        varKey = urlVars[i].split('=');
			        if (key === varKey[0]) {
				        result = varKey[1];
				        break;
			        }
		        }
		        return result;
	        };

	        cloneObject = function (base) {
		        var result, key;

		        if ($.isArray(base)) {
			        result = [];
		        } else {
			        result = {};
		        }

		        for (key in base) {
			        if (base.hasOwnProperty(key)) {
				        if ("object" === typeof(base[key])) {
					        result[key] = cloneObject(base[key]);
				        } else {
					        result[key] = base[key];
				        }
			        }
		        }

		        return result;
	        };

	        // Get the layers from a layer tree that match a given filter and 
	        // pertain to a given domain.
	        getLayers = function (domain, rootNode, filterFcn) {
		        // Filter function to filter out all layers not in the desired 
		        // domain (server or client)
		        var domainFilterFcn = function (domain) {
			        return function (layer) {
				        var accepted = false;
				        if (filterFcn(layer)) {
					        layer.renderers.forEach(function (renderer, index, renderers) {
						        if (domain === renderer.domain) {
							        accepted = true;
							        return;
						        }
					        });
				        }
				        return accepted;
			        };
		        };

		        // Run our filter, and on the returned nodes, return a renderer 
		        // configuration appropriate to that domain.
		        return LayerService.filterLeafLayers(
			        rootNode,
			        domainFilterFcn(domain)
		        ).map(function (layer, index, layersList) {
			        // For now, just use the first appropriate configuration we find.
			        var config;

			        layer.renderers.forEach(function (renderer, index, renderers) {
				        if (domain === renderer.domain) {
					        config = cloneObject(renderer);
					        config.layer = layer.id;
					        config.name = layer.name;
					        return;
				        }
			        });

			        return config;
		        });
	        };

	        getAnnotationLayers = function( allLayers, filter ) {
		        var i, validLayers =[];
		        for (i=0; i<allLayers.length; i++) {

			        if ( filter( allLayers[i] ) ) {
				        validLayers.push( allLayers[i] );
			        }
		        }
		        return validLayers;
	        };

	        // Create description element
<<<<<<< HEAD
	        $.get("description.html", function (data) {
                // create the overlay container
                new OverlayButton({
                    id:'description',
                    active: false,
                    activeWidth: '50%',
                    text: 'Description',
                    css: {
                        right: '10px',
                        top: '10px'
                    }
                }).append(data);
                // append description html

            });
=======
	        $.get("description.html", function (descriptionHtml) {
		        // create the overlay container
		        new OverlayButton({
		            id:'description',
                    active: false,
                    header: 'Description',
                    content: descriptionHtml
		        }).getContentElement().append(''); // jslint...
	        });

            new OverlayButton({
                id:'layer-controls',
                active: false,
                header: 'Controls',
                content: ''
            }).getContentElement().append(''); // jslint...
>>>>>>> 3c5182af

	        // Load all our UI configuration data before trying to bring up the ui
	        $.get( apertureConfigFile, function( apertureConfig ) {

		        // First off, configure aperture.
		        configureAperture( apertureConfig );

		        // Get our list of maps and layers
		        mapsDeferred = MapService.requestMaps();
		        layersDeferred = LayerService.requestLayers();
		        annotationsDeferred = AnnotationLayerFactory.requestLayers();

		        $.when(mapsDeferred, layersDeferred, annotationsDeferred).done(
			        function (maps, layers, annotationLayers) {
				        // For now, just use the first map
				        var currentMap,
				            mapConfig,
				            worldMap,
				            mapPyramid,
				            mapsOverlay,
				            mapButton,
				            i,
				            filter,
				            clientLayers,
				            serverLayers;

				        // Initialize our map choice panel
				        if (maps.length > 1) {

					        // ... first, create the panel
<<<<<<< HEAD
					        mapsButton = new OverlayButton({
						        id: 'maps',
						        active: false,
						        activeWidth: '25%',
						        text: 'Maps',
                                css: {
                                    left: '10px',
                                    top: '10px'
                                }
					        });
					        // ... Next, insert contents
					        for (i=0; i<maps.length; ++i) {
						        mapButton = $('<a/>').attr({
							        href: '?map='+i
						        });
						        mapButton.append(maps[i].description+'<br>');
						        mapButton.appendTo(mapsButton.getContainer());
					        }
=======
					        mapsOverlay = new OverlayButton({
                                id:'maps',
                                active: false,
                                header: 'Maps',
                                content: ''
                            });

                            // ... Next, insert contents
                            for (i=0; i<maps.length; ++i) {
                                mapButton = $('<a/>').attr({
                                    href: '?map='+i
                                });
                                mapButton.append(maps[i].description+'<br>');
                                mapsOverlay.getContentElement.append( mapButton );
                            }
>>>>>>> 3c5182af
				        }

				        // Initialize our map...
				        currentMap = getURLParameter('map');
				        if (!currentMap || !maps[currentMap]) {
					        currentMap = 0;
				        }
				        mapConfig = maps[currentMap];
				        worldMap = new Map("map", mapConfig);
				        // ... (set up our map axes) ...
				        worldMap.setAxisSpecs(MapService.getAxisConfig(mapConfig));
				        // ... perform any project-specific map customizations ...
				        if (UICustomization.customizeMap) {
					        UICustomization.customizeMap(worldMap);
				        }
				        // ... and request relevant data layers
				        mapPyramid = mapConfig.PyramidConfig;

				        // TODO: Make it so we can pass the pyramid up to the server
				        // in the layers request, and have it return only portions
				        // of the layer tree that match that pyramid.
				        // Eventually, we should let the user choose among them.
				        filter = function (layer) {
					        return PyramidFactory.pyramidsEqual(mapPyramid, layer.pyramid);
				        };
				        clientLayers = getLayers("client", layers, filter);
				        serverLayers = getLayers("server", layers, filter);

				        if (UICustomization.customizeLayers) {
					        UICustomization.customizeLayers(layers);
				        }

				        uiMediator = new UIMediator();

				        // Create client and server layers
				        ClientLayerFactory.createLayers(clientLayers, uiMediator, worldMap);
				        ServerLayerFactory.createLayers(serverLayers, uiMediator, worldMap);

				        new LayerControls().initialize( 'layer-controls-content', uiMediator.getLayerStateMap() );

				        // Annotation layers
				        annotationLayers = getAnnotationLayers(annotationLayers, filter);
				        AnnotationLayerFactory.createLayers( annotationLayers, worldMap );
<<<<<<< HEAD
=======

>>>>>>> 3c5182af
			        }
		        );

		        // Trigger the initial resize event to resize everything
		        $(window).resize();
	        }, 'json');
        });<|MERGE_RESOLUTION|>--- conflicted
+++ resolved
@@ -153,23 +153,6 @@
 	        };
 
 	        // Create description element
-<<<<<<< HEAD
-	        $.get("description.html", function (data) {
-                // create the overlay container
-                new OverlayButton({
-                    id:'description',
-                    active: false,
-                    activeWidth: '50%',
-                    text: 'Description',
-                    css: {
-                        right: '10px',
-                        top: '10px'
-                    }
-                }).append(data);
-                // append description html
-
-            });
-=======
 	        $.get("description.html", function (descriptionHtml) {
 		        // create the overlay container
 		        new OverlayButton({
@@ -186,7 +169,6 @@
                 header: 'Controls',
                 content: ''
             }).getContentElement().append(''); // jslint...
->>>>>>> 3c5182af
 
 	        // Load all our UI configuration data before trying to bring up the ui
 	        $.get( apertureConfigFile, function( apertureConfig ) {
@@ -217,26 +199,6 @@
 				        if (maps.length > 1) {
 
 					        // ... first, create the panel
-<<<<<<< HEAD
-					        mapsButton = new OverlayButton({
-						        id: 'maps',
-						        active: false,
-						        activeWidth: '25%',
-						        text: 'Maps',
-                                css: {
-                                    left: '10px',
-                                    top: '10px'
-                                }
-					        });
-					        // ... Next, insert contents
-					        for (i=0; i<maps.length; ++i) {
-						        mapButton = $('<a/>').attr({
-							        href: '?map='+i
-						        });
-						        mapButton.append(maps[i].description+'<br>');
-						        mapButton.appendTo(mapsButton.getContainer());
-					        }
-=======
 					        mapsOverlay = new OverlayButton({
                                 id:'maps',
                                 active: false,
@@ -252,7 +214,6 @@
                                 mapButton.append(maps[i].description+'<br>');
                                 mapsOverlay.getContentElement.append( mapButton );
                             }
->>>>>>> 3c5182af
 				        }
 
 				        // Initialize our map...
@@ -296,10 +257,7 @@
 				        // Annotation layers
 				        annotationLayers = getAnnotationLayers(annotationLayers, filter);
 				        AnnotationLayerFactory.createLayers( annotationLayers, worldMap );
-<<<<<<< HEAD
-=======
-
->>>>>>> 3c5182af
+
 			        }
 		        );
 
