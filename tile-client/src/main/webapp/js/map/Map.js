/*
 * Copyright (c) 2014 Oculus Info Inc.
 * http://www.oculusinfo.com/
 *
 * Released under the MIT License.
 *
 * Permission is hereby granted, free of charge, to any person obtaining a copy of
 * this software and associated documentation files (the "Software"), to deal in
 * the Software without restriction, including without limitation the rights to
 * use, copy, modify, merge, publish, distribute, sublicense, and/or sell copies
 * of the Software, and to permit persons to whom the Software is furnished to do
 * so, subject to the following conditions:

 * The above copyright notice and this permission notice shall be included in all
 * copies or substantial portions of the Software.

 * THE SOFTWARE IS PROVIDED "AS IS", WITHOUT WARRANTY OF ANY KIND, EXPRESS OR
 * IMPLIED, INCLUDING BUT NOT LIMITED TO THE WARRANTIES OF MERCHANTABILITY,
 * FITNESS FOR A PARTICULAR PURPOSE AND NONINFRINGEMENT. IN NO EVENT SHALL THE
 * AUTHORS OR COPYRIGHT HOLDERS BE LIABLE FOR ANY CLAIM, DAMAGES OR OTHER
 * LIABILITY, WHETHER IN AN ACTION OF CONTRACT, TORT OR OTHERWISE, ARISING FROM,
 * OUT OF OR IN CONNECTION WITH THE SOFTWARE OR THE USE OR OTHER DEALINGS IN THE
 * SOFTWARE.
 */

/* JSLint global declarations: these objects don't need to be declared. */
/*global OpenLayers */



define(function (require) {
    "use strict";


	
    var Class = require('../class'),
        AoITilePyramid = require('../binning/AoITilePyramid'),
        TileIterator = require('../binning/TileIterator'),
		Axis =  require('./Axis'),
        Map;



    Map = Class.extend({
        ClassName: "Map",
		
        init: function (id, spec) {

			var that = this,
				apertureConfig,
<<<<<<< HEAD
				mapSpecs;//,
				//axisSpecs,
				//axisSpec;
		
			apertureConfig = spec.ApertureConfig;
			mapSpecs = spec.MapConfig;
			//axisSpecs = spec.AxisConfig;
=======
				mapSpecs;
		
			apertureConfig = spec.ApertureConfig;
			mapSpecs = spec.MapConfig;
>>>>>>> 94683f11
			
			// configure aperture
            aperture.config.provide({
            	/*
                 * Set aperture log configuration
                 */
                'aperture.log' : apertureConfig['aperture.log'],
                
                /*
                 * The endpoint locations for Aperture services accessed through the io interface
                 */
                'aperture.io' : apertureConfig['aperture.io'],

                /*
                 * Set the map configuration
                 */
                'aperture.map' : {
                    'defaultMapConfig' : mapSpecs
                }
            });

            // Map div id
			this.id = id;

            // Initialize the map
            this.map = new aperture.geo.Map({ 
				id: this.id
            });
            this.map.olMap_.baseLayer.setOpacity(1);
            this.map.all().redraw();

			// Create axes
			this.axes = [];	
<<<<<<< HEAD

            this.projection = this.map.olMap_.projection;

            /*
			// create x axis
			axisSpec = axisSpecs.XAxisConfig;
			axisSpec.parentId = this.id;
			axisSpec.olMap = this.map.olMap_;
            axisSpec.projection = this.map.olMap_.projection.projCode;
			this.axes.push(new Axis(axisSpec));
			
			// create y axis
			axisSpec = axisSpecs.YAxisConfig;
			axisSpec.parentId = this.id;
			axisSpec.olMap = this.map.olMap_;
            axisSpec.projection = this.map.olMap_.projection.projCode;
			this.axes.push(new Axis(axisSpec));
			*/

=======
			
>>>>>>> 94683f11
			// Set resize map callback
			$(window).resize( function() {
				var $map = $('#' + that.id),
					$mapContainer = $map.parent(),
					offset = $map.offset(),
					leftOffset = offset.left || 0,
					topOffset = offset.top || 0,
					vertical_buffer = parseInt($mapContainer.css("marginBottom"), 10) + topOffset + 24,
					horizontal_buffer = parseInt($mapContainer.css("marginRight"), 10) + leftOffset + 24,			
					width = $(window).width(),
					height = $(window).height(),				
					newHeight,
					newWidth;

				newWidth = (width - horizontal_buffer);
				newHeight = (height - vertical_buffer);
					
				$map.width(newWidth);
				$map.height(newHeight);
				that.map.olMap_.updateSize();
			});
												
			// Trigger the initial resize event to resize everything
            $(window).resize();			
        },

<<<<<<< HEAD
        addAxis: function(axisSpec) {

            axisSpec.parentId = this.id;
            axisSpec.olMap = this.map.olMap_;
            this.axes.push( new Axis(axisSpec) );
            $(window).resize();
        },

        getTilesInView: function() {

            var level = this.map.getZoom(),
                bounds = this.map.olMap_.getExtent(),
                mapExtents = this.map.olMap_.getMaxExtent(),
                mapPyramid = new AoITilePyramid(mapExtents.left, mapExtents.bottom,
                                            mapExtents.right, mapExtents.top);

            // determine all tiles in view
            return new TileIterator(mapPyramid, level,
                                    bounds.left, bounds.bottom,
                                    bounds.right, bounds.top).getRest();
        },

        /**
         * Maps a mouse position in the mouse viewport to a tile identification key
         * @param mx mouse x position in the map viewport
         * @param my mouse y position in the map viewport
         * @return string tile identification key under the specified mouse position
         */
        getTileKeyUnderMouse: function(mx, my) {

            var TILESIZE = 256,
                zoom,
                maxPx = {},
                minPx = {},
                totalTilespan,
                totalPixelSpan = {},
                pixelMax = {},
                pixelMin = {},
                pixel = {};

            zoom = this.map.olMap_.getZoom();
            maxPx.x = this.map.olMap_.maxPx.x;
            maxPx.y = this.map.olMap_.maxPx.y;
            minPx.x = this.map.olMap_.minPx.x;
            minPx.y = this.map.olMap_.minPx.y;
            totalTilespan = Math.pow(2, zoom);
            totalPixelSpan.x = TILESIZE * totalTilespan;
            totalPixelSpan.y = this.map.olMap_.viewPortDiv.clientHeight;
            pixelMax.x = totalPixelSpan.x - minPx.x;
            pixelMax.y = totalPixelSpan.y - minPx.y;
            pixelMin.x = totalPixelSpan.x - maxPx.x;
            pixelMin.y = totalPixelSpan.x - maxPx.y;
            pixel.x = mx + pixelMin.x;
            pixel.y = (this.map.olMap_.size.h - my - pixelMax.y + totalPixelSpan.x );

            return zoom + "," + Math.floor(pixel.x / TILESIZE) + "," + Math.floor(pixel.y / TILESIZE);
        },

        getOLMap: function() {
            return this.map.olMap_;
        },

        getApertureMap: function() {
            return this.map;
        },

        addApertureLayer: function(layer, mappings, spec) {
            return this.map.addLayer(layer, mappings, spec);
        },

        addOLLayer: function(layer) {
            return this.map.olMap_.addLayer(layer);
        },

        addOLControl: function(control) {
            return this.map.olMap_.addControl(control);
        },

        getUid: function() {
            return this.map.uid;
        },

        setLayerIndex: function(layer, zIndex) {
            this.map.olMap_.setLayerIndex(layer, zIndex);
        },

        getLayerIndex: function(layer) {
            return this.map.olMap_.getLayerIndex(layer);
=======
        setAxisSpecs: function (axes) {
            var xAxisSpec, yAxisSpec;

            xAxisSpec = axes.xAxisConfig;
            xAxisSpec.parentId = this.id;
            xAxisSpec.olMap = this.map.olMap_;
            this.axes.push(new Axis(xAxisSpec));

            yAxisSpec = axes.yAxisConfig;
            yAxisSpec.parentId = this.id;
            yAxisSpec.olMap = this.map.olMap_;
            this.axes.push(new Axis(yAxisSpec));
>>>>>>> 94683f11
        },

        setOpacity: function (newOpacity) {
            this.map.olMap_.baseLayer.setOpacity(newOpacity);
        },

        getOpacity: function () {
            return this.map.olMap_.baseLayer.opacity;
        },

        setVisibility: function (visibility) {
            this.map.olMap_.baseLayer.setVisibility(visibility);
        },

        getExtent: function () {
            return this.map.olMap_.getExtent();
        },

        getZoom: function () {
            return this.map.olMap_.getZoom();
        },

        isEnabled: function () {
            return this.map.olMap_.baseLayer.getVisibility();
        },

        setEnabled: function (enabled) {
            this.map.olMap_.baseLayer.setVisibility(enabled);
        },

        zoomToExtent: function (extent, findClosestZoomLvl) {
            this.map.olMap_.zoomToExtent(extent, findClosestZoomLvl);
        },

        on: function (eventType, callback) {

            switch (eventType) {

                case 'click':
                case 'zoomend':
                case 'mousemove':

                    this.map.olMap_.events.register(eventType, this.map.olMap_, callback);
                    break;

                default:

                    this.map.on(eventType, callback);
                    break;
            }

        },

        off: function(eventType, callback) {

            switch (eventType) {

                case 'click':
                case 'zoomend':
                case 'mousemove':

                    this.map.olMap_.events.unregister(eventType, this.map.olMap_, callback);
                    break;

                default:

                    this.map.off(eventType, callback);
                    break;
            }
        },

        trigger: function(eventType, event) {

            switch (eventType) {

                case 'click':
                case 'zoomend':
                case 'mousemove':

                    this.map.olMap_.events.triggerEvent(eventType, event);
                    break;

                default:

                    this.map.trigger(eventType, event);
                    break;
            }
        }

    });

    return Map;
});<|MERGE_RESOLUTION|>--- conflicted
+++ resolved
@@ -48,20 +48,10 @@
 
 			var that = this,
 				apertureConfig,
-<<<<<<< HEAD
-				mapSpecs;//,
-				//axisSpecs,
-				//axisSpec;
-		
-			apertureConfig = spec.ApertureConfig;
-			mapSpecs = spec.MapConfig;
-			//axisSpecs = spec.AxisConfig;
-=======
 				mapSpecs;
 		
 			apertureConfig = spec.ApertureConfig;
 			mapSpecs = spec.MapConfig;
->>>>>>> 94683f11
 			
 			// configure aperture
             aperture.config.provide({
@@ -94,30 +84,11 @@
             this.map.all().redraw();
 
 			// Create axes
-			this.axes = [];	
-<<<<<<< HEAD
-
-            this.projection = this.map.olMap_.projection;
-
-            /*
-			// create x axis
-			axisSpec = axisSpecs.XAxisConfig;
-			axisSpec.parentId = this.id;
-			axisSpec.olMap = this.map.olMap_;
-            axisSpec.projection = this.map.olMap_.projection.projCode;
-			this.axes.push(new Axis(axisSpec));
+			this.axes = [];
+
+			this.projection = this.map.olMap_.projection;
 			
-			// create y axis
-			axisSpec = axisSpecs.YAxisConfig;
-			axisSpec.parentId = this.id;
-			axisSpec.olMap = this.map.olMap_;
-            axisSpec.projection = this.map.olMap_.projection.projCode;
-			this.axes.push(new Axis(axisSpec));
-			*/
-
-=======
 			
->>>>>>> 94683f11
 			// Set resize map callback
 			$(window).resize( function() {
 				var $map = $('#' + that.id),
@@ -144,96 +115,6 @@
             $(window).resize();			
         },
 
-<<<<<<< HEAD
-        addAxis: function(axisSpec) {
-
-            axisSpec.parentId = this.id;
-            axisSpec.olMap = this.map.olMap_;
-            this.axes.push( new Axis(axisSpec) );
-            $(window).resize();
-        },
-
-        getTilesInView: function() {
-
-            var level = this.map.getZoom(),
-                bounds = this.map.olMap_.getExtent(),
-                mapExtents = this.map.olMap_.getMaxExtent(),
-                mapPyramid = new AoITilePyramid(mapExtents.left, mapExtents.bottom,
-                                            mapExtents.right, mapExtents.top);
-
-            // determine all tiles in view
-            return new TileIterator(mapPyramid, level,
-                                    bounds.left, bounds.bottom,
-                                    bounds.right, bounds.top).getRest();
-        },
-
-        /**
-         * Maps a mouse position in the mouse viewport to a tile identification key
-         * @param mx mouse x position in the map viewport
-         * @param my mouse y position in the map viewport
-         * @return string tile identification key under the specified mouse position
-         */
-        getTileKeyUnderMouse: function(mx, my) {
-
-            var TILESIZE = 256,
-                zoom,
-                maxPx = {},
-                minPx = {},
-                totalTilespan,
-                totalPixelSpan = {},
-                pixelMax = {},
-                pixelMin = {},
-                pixel = {};
-
-            zoom = this.map.olMap_.getZoom();
-            maxPx.x = this.map.olMap_.maxPx.x;
-            maxPx.y = this.map.olMap_.maxPx.y;
-            minPx.x = this.map.olMap_.minPx.x;
-            minPx.y = this.map.olMap_.minPx.y;
-            totalTilespan = Math.pow(2, zoom);
-            totalPixelSpan.x = TILESIZE * totalTilespan;
-            totalPixelSpan.y = this.map.olMap_.viewPortDiv.clientHeight;
-            pixelMax.x = totalPixelSpan.x - minPx.x;
-            pixelMax.y = totalPixelSpan.y - minPx.y;
-            pixelMin.x = totalPixelSpan.x - maxPx.x;
-            pixelMin.y = totalPixelSpan.x - maxPx.y;
-            pixel.x = mx + pixelMin.x;
-            pixel.y = (this.map.olMap_.size.h - my - pixelMax.y + totalPixelSpan.x );
-
-            return zoom + "," + Math.floor(pixel.x / TILESIZE) + "," + Math.floor(pixel.y / TILESIZE);
-        },
-
-        getOLMap: function() {
-            return this.map.olMap_;
-        },
-
-        getApertureMap: function() {
-            return this.map;
-        },
-
-        addApertureLayer: function(layer, mappings, spec) {
-            return this.map.addLayer(layer, mappings, spec);
-        },
-
-        addOLLayer: function(layer) {
-            return this.map.olMap_.addLayer(layer);
-        },
-
-        addOLControl: function(control) {
-            return this.map.olMap_.addControl(control);
-        },
-
-        getUid: function() {
-            return this.map.uid;
-        },
-
-        setLayerIndex: function(layer, zIndex) {
-            this.map.olMap_.setLayerIndex(layer, zIndex);
-        },
-
-        getLayerIndex: function(layer) {
-            return this.map.olMap_.getLayerIndex(layer);
-=======
         setAxisSpecs: function (axes) {
             var xAxisSpec, yAxisSpec;
 
@@ -246,7 +127,6 @@
             yAxisSpec.parentId = this.id;
             yAxisSpec.olMap = this.map.olMap_;
             this.axes.push(new Axis(yAxisSpec));
->>>>>>> 94683f11
         },
 
         setOpacity: function (newOpacity) {
