/**
 * Copyright (c) 2014 Oculus Info Inc.
 * http://www.oculusinfo.com/
 *
 * Released under the MIT License.
 *
 * Permission is hereby granted, free of charge, to any person obtaining a copy of
 * this software and associated documentation files (the "Software"), to deal in
 * the Software without restriction, including without limitation the rights to
 * use, copy, modify, merge, publish, distribute, sublicense, and/or sell copies
 * of the Software, and to permit persons to whom the Software is furnished to do
 * so, subject to the following conditions:

 * The above copyright notice and this permission notice shall be included in all
 * copies or substantial portions of the Software.

 * THE SOFTWARE IS PROVIDED "AS IS", WITHOUT WARRANTY OF ANY KIND, EXPRESS OR
 * IMPLIED, INCLUDING BUT NOT LIMITED TO THE WARRANTIES OF MERCHANTABILITY,
 * FITNESS FOR A PARTICULAR PURPOSE AND NONINFRINGEMENT. IN NO EVENT SHALL THE
 * AUTHORS OR COPYRIGHT HOLDERS BE LIABLE FOR ANY CLAIM, DAMAGES OR OTHER
 * LIABILITY, WHETHER IN AN ACTION OF CONTRACT, TORT OR OTHERWISE, ARISING FROM,
 * OUT OF OR IN CONNECTION WITH THE SOFTWARE OR THE USE OR OTHER DEALINGS IN THE
 * SOFTWARE.
 */

/*global OpenLayers*/

/**
 * This module defines a Carousel class which inherits from a ViewController and provides a user
 * interface and event handler for switching between views for individual tiles
 */
define(function (require) {
    "use strict";



    var ViewController = require('./ViewController'),
        Carousel;



    Carousel = ViewController.extend({

        /**
         * Construct a carousel
         */
        init: function (spec) {

            var that = this;

            // call base class ViewController constructor
            this._super(spec);
            this.previousMouse = {};
            this.selectedTileInfo = {};

            // add mouse move and zoom callbacks
            this.map.olMap_.events.register('mousemove', this.map.olMap_, function(event) {
                var tilekey = that.mapMouseToTileKey(event.xy.x, event.xy.y);
                that.updateSelectedTile(tilekey);
                that.previousMouse.x = event.xy.x;
                that.previousMouse.y = event.xy.y;
            });

            this.map.olMap_.events.register('zoomend', this.map.olMap_, function() {
                var tilekey = that.mapMouseToTileKey(that.previousMouse.x, that.previousMouse.y);
                that.updateSelectedTile(tilekey);
            });

            // create the carousel UI
            this.createUI();
        },


        /**
         * Construct the user interface aperture.iconlayers
         */
        createUI: function() {

<<<<<<< HEAD
            var positionFactor = (this.views.length - 1) / 2,
=======
            var //that = this,
                positionFactor = (this.views.length - 1) / 2,
>>>>>>> a48e4979
                i, j;

            this.plotLayer = this.mapNodeLayer; //.addLayer(aperture.PlotLayer);
            /*
            this.plotLayer.map('visible').from( function() {
                return (this.tilekey === that.selectedTileInfo.tilekey);
            });
            */
            // tile outline layer
            //this.outline = this.createTileOutlineLayer();
            // left and right view buttons
            this.leftButton = this.createViewSelectionLayer('left');
            this.rightButton = this.createViewSelectionLayer('right');
            // index dots
            this.indexButtons = [];
            for (i=0, j=-positionFactor; j<=positionFactor; i++, j++) {
                this.indexButtons.push( this.createViewIndexLayer(i, j));
            }
        },


        /**
         * Construct aperture.iconlayers for the left/right view panning buttons
         */
        createViewSelectionLayer: function(position) {

            var that = this,
                icon = (position === 'left') ? "./images/chevron_L.png" : "./images/chevron_R.png",
                x = (position === 'left') ? -0.22 : 0.22,
                y = 0,
                hover = new aperture.Set('tilekey'), // separate tiles by tile key for hovering
                viewSelectionLayer;

            viewSelectionLayer = this.plotLayer.addLayer(aperture.IconLayer);

            viewSelectionLayer.map('width').asValue(15).filter(hover.scale(1.2));
            viewSelectionLayer.map('height').asValue(42).filter(hover.scale(1.5));
            viewSelectionLayer.map('anchor-x').asValue(0.5);
            viewSelectionLayer.map('anchor-y').asValue(0.5);
            viewSelectionLayer.map('url').asValue(icon);
            viewSelectionLayer.map('icon-count').asValue(1);
            viewSelectionLayer.map('x').from(function(){
                return x/Math.pow(2, that.map.getZoom()-1);
            });
            viewSelectionLayer.map('y').from(function(){
                return y/Math.pow(2, that.map.getZoom()-1);
            });

            viewSelectionLayer.on('mouseover', function(event) {
                hover.add(event.data.tilekey);
            });

            viewSelectionLayer.on('mouseout', function() {
                hover.clear();
            });

            viewSelectionLayer.on('mouseup', function(event) {

                var tilekey = event.data.tilekey,
                    mod = function (m, n) {
                        return ((m % n) + n) % n;
                    },
                    inc = (position === 'left') ? -1 : 1,
                    oldIndex = that.getTileViewIndex(tilekey),
                    newIndex = mod(oldIndex + inc, that.views.length);

                if (event.source.button !== 0) {
                    // not left click, abort
                    return;
                }

                that.onTileViewChange(tilekey, newIndex);
            });

            viewSelectionLayer.map('visible').from( function() {
                return (this.tilekey === that.selectedTileInfo.tilekey);
            });

            return viewSelectionLayer;
        },


        /**
         * Construct aperture.iconlayers for the index dots representing each view
         */
        createViewIndexLayer: function(index, spacingFactor) {

            var that = this,
                selectIcon = "./images/no_select.png",
                noSelectIcon = "./images/select.png",
                spacing = 0.04,
                hover = new aperture.Set('tilekey'), // separate tiles by bin key for hovering
                viewIndexLayer;

            viewIndexLayer = this.plotLayer.addLayer(aperture.IconLayer);

            viewIndexLayer.map('width').asValue(12).filter(hover.scale(1.4));
            viewIndexLayer.map('height').asValue(12).filter(hover.scale(1.4));
            viewIndexLayer.map('anchor-x').asValue(0.5);
            viewIndexLayer.map('anchor-y').asValue(0.5);
            viewIndexLayer.map('icon-count').asValue(1);
            viewIndexLayer.map('x').from(function() {
                return spacingFactor*spacing/Math.pow(2, that.map.getZoom()-1);
            });
            viewIndexLayer.map('y').from(function(){
                return 0.2/Math.pow(2, that.map.getZoom()-1);
            });

            viewIndexLayer.map('url').from(function() {
                var id = that.getTileViewIndex( this.tilekey),
                    url;
                if ( id !== index ) {
                    url = selectIcon;
                } else {
                    url = noSelectIcon;
                }
                return url;
            });

            viewIndexLayer.on('mouseover', function(event) {
                hover.add(event.data.tilekey);
            });

            viewIndexLayer.on('mouseout', function() {
                hover.clear();
            });

            viewIndexLayer.on('mouseup', function(event) {
                if (event.source.button !== 0) {
                    // not left click, abort
                    return;
                }
                that.onTileViewChange(event.data.tilekey, index);
            });

            viewIndexLayer.map('visible').from( function() {
                return (this.tilekey === that.selectedTileInfo.tilekey);
            });

            return viewIndexLayer;
        },


        /**
         * Construct aperture.iconlayers for the tile outline during mouse hover
         */
        createTileOutlineLayer: function() {

            var that = this,
                icon = "./images/tileoutline.png",
                outlineLayer;

            outlineLayer = this.plotLayer.addLayer(aperture.IconLayer);

            outlineLayer.map('width').asValue(256);
            outlineLayer.map('height').asValue(256);
            outlineLayer.map('anchor-x').asValue(0.5);
            outlineLayer.map('anchor-y').asValue(0.5);

            outlineLayer.map('x').asValue(0);
            outlineLayer.map('y').asValue(0);

            outlineLayer.map('icon-count').asValue(1);

            outlineLayer.map('url').asValue(icon);

            outlineLayer.map('visible').from( function() {
                return (this.tilekey === that.selectedTileInfo.tilekey);
            });

            return outlineLayer;
        },


        /**
         * Maps a mouse position in the mouse viewport to a tile identification key
         * @param mx mouse x position in the map viewport
         * @param my mouse y position in the map viewport
        */
        mapMouseToTileKey: function(mx, my) {

            var TILESIZE = 256,
                zoom,
                maxPx = {},
                minPx = {},
                totalTilespan,
                totalPixelSpan = {},
                pixelMax = {},
                pixelMin = {},
                pixel = {};

                zoom = this.map.olMap_.getZoom();
                maxPx.x = this.map.olMap_.maxPx.x;
                maxPx.y = this.map.olMap_.maxPx.y;
                minPx.x = this.map.olMap_.minPx.x;
                minPx.y = this.map.olMap_.minPx.y;
                totalTilespan = Math.pow(2, zoom);
                totalPixelSpan.x = TILESIZE * totalTilespan;
                totalPixelSpan.y = this.map.olMap_.viewPortDiv.clientHeight;
                pixelMax.x = totalPixelSpan.x - minPx.x;
                pixelMax.y = totalPixelSpan.y - minPx.y;
                pixelMin.x = totalPixelSpan.x - maxPx.x;
                pixelMin.y = totalPixelSpan.x - maxPx.y;
                pixel.x = mx + pixelMin.x;
                pixel.y = (this.map.olMap_.size.h - my - pixelMax.y + totalPixelSpan.x );

            return zoom + "," + Math.floor(pixel.x / TILESIZE) + "," + Math.floor(pixel.y / TILESIZE);
        },


        /**
         * Updates selected tile nodeLayer data and redraws UI
         * @param tilekey tile identification key
         */
        updateSelectedTile: function(tilekey) {

           var i;

           this.selectedTileInfo = {
                previouskey : this.selectedTileInfo.tilekey,
                tilekey : tilekey
            };

            //console.log(this.selectedTileInfo.tilekey);


            //this.outline.all().redraw();
            this.leftButton.all().redraw();
            this.rightButton.all().redraw();
            for (i=0; i<this.indexButtons.length; i++) {
                this.indexButtons[i].all().redraw();
            }
            //this.plotLayer.all().redraw();

            //if (this.selectedTileInfo.previouskey !== this.selectedTileInfo.tilekey) {
                // only redraw if a new tile is highlighted
                //this.plotLayer.all().redraw();
                /*
                this.outline.all().redraw();
                this.leftButton.all().redraw();
                this.rightButton.all().redraw();
                for (i=0; i<this.indexButtons.length; i++) {
                    this.indexButtons[i].all().redraw();
                }
                */
            //}

        },


        /**
         * Maps a tilekey to its current view index. If none is specified, use default
         * @param tilekey tile identification key
         */
        getTileViewIndex: function(tilekey) {
            // given a tile key "level + "," + xIndex + "," + yIndex"
            // return the view index
            var viewIndex;
            if ( this.tileViewMap[tilekey] === undefined ) {
                viewIndex = this.defaultViewIndex ;
            } else {
                viewIndex = this.tileViewMap[tilekey];
            }
            return viewIndex;
        }

     });

    return Carousel;
});<|MERGE_RESOLUTION|>--- conflicted
+++ resolved
@@ -76,12 +76,7 @@
          */
         createUI: function() {
 
-<<<<<<< HEAD
             var positionFactor = (this.views.length - 1) / 2,
-=======
-            var //that = this,
-                positionFactor = (this.views.length - 1) / 2,
->>>>>>> a48e4979
                 i, j;
 
             this.plotLayer = this.mapNodeLayer; //.addLayer(aperture.PlotLayer);
