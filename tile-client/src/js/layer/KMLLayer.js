/*
 * Copyright (c) 2014 Oculus Info Inc.
 * http://www.oculusinfo.com/
 *
 * Released under the MIT License.
 *
 * Permission is hereby granted, free of charge, to any person obtaining a copy of
 * this software and associated documentation files (the "Software"), to deal in
 * the Software without restriction, including without limitation the rights to
 * use, copy, modify, merge, publish, distribute, sublicense, and/or sell copies
 * of the Software, and to permit persons to whom the Software is furnished to do
 * so, subject to the following conditions:

 * The above copyright notice and this permission notice shall be included in all
 * copies or substantial portions of the Software.

 * THE SOFTWARE IS PROVIDED "AS IS", WITHOUT WARRANTY OF ANY KIND, EXPRESS OR
 * IMPLIED, INCLUDING BUT NOT LIMITED TO THE WARRANTIES OF MERCHANTABILITY,
 * FITNESS FOR A PARTICULAR PURPOSE AND NONINFRINGEMENT. IN NO EVENT SHALL THE
 * AUTHORS OR COPYRIGHT HOLDERS BE LIABLE FOR ANY CLAIM, DAMAGES OR OTHER
 * LIABILITY, WHETHER IN AN ACTION OF CONTRACT, TORT OR OTHERWISE, ARISING FROM,
 * OUT OF OR IN CONNECTION WITH THE SOFTWARE OR THE USE OR OTHER DEALINGS IN THE
 * SOFTWARE.
 */

(function() {

	"use strict";

	var Layer = require('./Layer'),
		PubSub = require('../util/PubSub');

	/**
	 * Instantiate a KMLLayer object.
	 * @class KMLLayer
	 * @augments Layer
	 * @classdesc A client rendered layer object.
	 *
	 * @param {Object} spec - The specification object.
	 */
	function KMLLayer( spec ) {
		// call base constructor
		Layer.call(this, spec);
		// set reasonable defaults
		this.zIndex = ( spec.zIndex !== undefined ) ? spec.zIndex : 749;
		this.domain = "kml";
		this.source = spec.source;
		this.id = spec.id;
		this.kml = spec.kml || [];

	    // If KML data is time filterable initialize to most recent
	    if ( this.source.facets && this.source.facets.indexOf("time") !== -1 ) {
	    	this.kmlDate = this.source.meta.meta.rangeMax;
	    	this.updateKMLData(false);
	    }
	}

	KMLLayer.prototype = Object.create(Layer.prototype);

	/**
	 * Activates the layer object. This should never be called manually.
	 * @memberof KMLLayer
	 * @private
	 */
	KMLLayer.prototype.activate = function() {
		this.olLayers = [];

		this.kml.forEach( function( kml ) {
			var projection;
			var units = kml.units;

			if (typeof units === "object") {
				units = units[kml.url.split("/").pop()];
			}

			switch ( units ) {
				case "meter":
				case "meters":
				case "metres":
				case "metre":
				case "m":
					projection = new OpenLayers.Projection("EPSG:900913");
					break;
				case "degrees":
				case "degree":
					projection = new OpenLayers.Projection("EPSG:4326");
					break;
				default:
					projection = new OpenLayers.Projection("EPSG:4326");
					break;
			}
			kml.olLayer = new OpenLayers.Layer.Vector( "Vector Layer", {
				projection: projection,
				strategies: [
					new OpenLayers.Strategy.Fixed()
				],
                protocol: new OpenLayers.Protocol.HTTP({
                    url: kml.url,
                    format: new OpenLayers.Format.KML({
                        extractStyles: true,
                        extractAttributes: true
                    })
                })
			});
			this.olLayers.push( kml.olLayer );
		}, this );
        this.setEnabled( this.isEnabled() );
        this.setOpacity( this.getOpacity() );
        this.setBrightness( this.getBrightness() );
        this.setContrast( this.getContrast() );
    	// publish activate event before appending to map
        PubSub.publish( this.getChannel(), { field: 'activate', value: true } );
		this.olLayers.forEach( function( olLayer ) {
			this.map.olMap.addLayer( olLayer );
		}, this );
		this.setZIndex( this.zIndex );
        // publish add event
        PubSub.publish( this.getChannel(), { field: 'add', value: true } );
	};

	/**
	 * Dectivates the layer object. This should never be called manually.
	 * @memberof KMLLayer
	 * @private
	 */
	KMLLayer.prototype.deactivate = function() {
		if ( this.olLayers ) {
			this.olLayers.forEach( function( olLayer ) {
				this.map.olMap.removeLayer( olLayer );
				olLayer.destroy();
				olLayer = null;
			}, this );
            PubSub.publish( this.getChannel(), { field: 'remove', value: true } );
			this.kml.forEach( function( kml ) {
				kml.olLayer = null;
			});
			this.olLayers = [];
		}
        PubSub.publish( this.getChannel(), { field: 'deactivate', value: true } );
	};

	/**
	 * Set the z index of the layer.
	 * @memberof KMLLayer
	 *
	 * @param {integer} zIndex - The new z-order value of the layer, where 0 is front.
	 */
	KMLLayer.prototype.setZIndex = function( zIndex ) {
		// we by-pass the OpenLayers.Map.setLayerIndex() method and manually
		// set the z-index of the layer dev. setLayerIndex sets a relative
		// index based on current map layers, which then sets a z-index. This
		// caused issues with async layer loading.
		this.zIndex = zIndex;
		if ( this.olLayers ) {
			this.olLayers.forEach( function( olLayer, index ) {
				$( olLayer.div ).css( 'z-index', zIndex + ( this.olLayers.length - index ) );
			}, this );
		}
		PubSub.publish( this.getChannel(), {
			field: 'zIndex',
			value: zIndex
		});
	};

	/**
	 * Get the layers zIndex.
	 * @memberof KMLLayer
	 *
	 * @returns {integer} The zIndex for the layer.
	 */
	KMLLayer.prototype.getZIndex = function() {
		return this.zIndex;
	};

	/**
	* Set the opacity of the layer.
	* @memberof KMLLayer
	*
	* @param {float} opacity - opacity value from 0 to 1.
	*/
	KMLLayer.prototype.setOpacity = function( opacity ) {
		this.opacity = opacity;
		if ( this.olLayers ) {
			this.olLayers.forEach( function( olLayer ) {
				olLayer.setOpacity( opacity );
			}, this );
		}
		PubSub.publish( this.getChannel(), { field: 'opacity', value: opacity } );
	};

	/**
	* Set whether or not the layer is enabled.
	* @memberof KMLLayer
	*
	* @param enabled {boolean} whether the layer is visible or not
	*/
	KMLLayer.prototype.setEnabled = function( enabled ) {
		this.enabled = enabled;
		if ( this.olLayers ) {
			this.olLayers.forEach( function( olLayer ) {
				olLayer.setVisibility( enabled );
			}, this );
		}
		PubSub.publish( this.getChannel(), { field: 'enabled', value: enabled } );
	};

<<<<<<< HEAD
	KMLLayer.prototype.setTileTransformRange = function (start, end) {
		var kmlDate = start;

		if (kmlDate >= this.source.meta.meta.rangeMax) {
			kmlDate = this.source.meta.meta.rangeMax;
		} else if (kmlDate <= this.source.meta.meta.rangeMin) {
=======
	KMLLayer.prototype.setTileTransformRange = function( start, end ) {
		var kmlDate = end;
		if ( end >= this.source.meta.meta.rangeMax ) {
			kmlDate = this.source.meta.meta.rangeMax;
		} else if ( end <= this.source.meta.meta.rangeMin ) {
>>>>>>> 505dc2ab
			kmlDate = this.source.meta.meta.rangeMin;
		}
		if ( kmlDate !== this.kmlDate ) {
			this.kmlDate = kmlDate;
			this.updateKMLData( true );
		}
	};

	KMLLayer.prototype.setTileTransformData = function() {
		// Set kml data to the most recent
		if ( this.source.meta.meta.rangeMax !== this.kmlDate ) {
			this.kmlDate = this.source.meta.meta.rangeMax;
			this.updateKMLData(true);
		}
	};

<<<<<<< HEAD
  KMLLayer.prototype.updateKMLData = function (updateView) {
    var self = this;
    var date = this.kmlDate;

    if (updateView)
      this.deactivate();

    this.kml.forEach( function( kml, kmlIndex ) {
      if (kml.files) {
        // Find closest month before
        var smallestFile = null;
        var minDiff;

        kml.files.forEach(function (file) {
          if (!smallestFile || Math.abs(file.date - date) < minDiff) {
            minDiff = Math.abs(file.date - date);
            smallestFile = file;
          }
        });
        self.name = self.source.name + " (" + moment(smallestFile.date).format("MMM YYYY") + ")";

        if (smallestFile) {
          kml.url = "rest/layers/" + self.id + "/kml/" + kmlIndex + "/" + smallestFile.fileName;
        }
      }
    });

    if (updateView)
      this.activate();
  };
=======
	KMLLayer.prototype.updateKMLData = function( updateView ) {
		var date = new Date( this.kmlDate );
		var stringParts = date.toDateString().split(" ");
		if ( updateView ) {
			this.deactivate();
		}
		this.name = this.source.name + " (" + stringParts[1] + ", " + stringParts[3] + ")";
		this.kml.forEach( function( kml ) {
			if ( kml.urlTemplate ) {
				kml.url = kml.urlTemplate.replace( "{mm}", ("0" + (date.getMonth() + 1)).slice(-2) );
				kml.url = kml.url.replace( "{yyyy}", date.getFullYear() );
			}
		});
		if ( updateView ) {
			this.activate();
		}
	};
>>>>>>> 505dc2ab

	module.exports = KMLLayer;
}());<|MERGE_RESOLUTION|>--- conflicted
+++ resolved
@@ -204,22 +204,15 @@
 		PubSub.publish( this.getChannel(), { field: 'enabled', value: enabled } );
 	};
 
-<<<<<<< HEAD
 	KMLLayer.prototype.setTileTransformRange = function (start, end) {
 		var kmlDate = start;
 
 		if (kmlDate >= this.source.meta.meta.rangeMax) {
 			kmlDate = this.source.meta.meta.rangeMax;
 		} else if (kmlDate <= this.source.meta.meta.rangeMin) {
-=======
-	KMLLayer.prototype.setTileTransformRange = function( start, end ) {
-		var kmlDate = end;
-		if ( end >= this.source.meta.meta.rangeMax ) {
-			kmlDate = this.source.meta.meta.rangeMax;
-		} else if ( end <= this.source.meta.meta.rangeMin ) {
->>>>>>> 505dc2ab
 			kmlDate = this.source.meta.meta.rangeMin;
 		}
+
 		if ( kmlDate !== this.kmlDate ) {
 			this.kmlDate = kmlDate;
 			this.updateKMLData( true );
@@ -234,7 +227,6 @@
 		}
 	};
 
-<<<<<<< HEAD
   KMLLayer.prototype.updateKMLData = function (updateView) {
     var self = this;
     var date = this.kmlDate;
@@ -265,25 +257,6 @@
     if (updateView)
       this.activate();
   };
-=======
-	KMLLayer.prototype.updateKMLData = function( updateView ) {
-		var date = new Date( this.kmlDate );
-		var stringParts = date.toDateString().split(" ");
-		if ( updateView ) {
-			this.deactivate();
-		}
-		this.name = this.source.name + " (" + stringParts[1] + ", " + stringParts[3] + ")";
-		this.kml.forEach( function( kml ) {
-			if ( kml.urlTemplate ) {
-				kml.url = kml.urlTemplate.replace( "{mm}", ("0" + (date.getMonth() + 1)).slice(-2) );
-				kml.url = kml.url.replace( "{yyyy}", date.getFullYear() );
-			}
-		});
-		if ( updateView ) {
-			this.activate();
-		}
-	};
->>>>>>> 505dc2ab
 
 	module.exports = KMLLayer;
 }());